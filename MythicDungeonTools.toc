--- conflicted
+++ resolved
@@ -1,11 +1,7 @@
 ## Interface: 90200
 ## Title: Mythic Dungeon Tools
 ## Author: Nnoggie
-<<<<<<< HEAD
-## Version: 3.7.6
-=======
 ## Version: 3.7.7
->>>>>>> 33111bff
 ## Notes: Tool for planning and optimizing Mythic+ dungeon runs
 ## Notes-deDE: Tool für das Planen und Optimieren von Mythic+ Dungeons
 ## Notes-esES: Herramienta para planificar y optimizar las rutas de mazmorras de Piedras Angulares
