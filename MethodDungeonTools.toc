--- conflicted
+++ resolved
@@ -1,11 +1,7 @@
 ## Interface: 80200
 ## Title: Method Dungeon Tools
 ## Author: Nnogga
-<<<<<<< HEAD
-## Version: 2.8.6-alpha
-=======
-## Version: 2.8.6
->>>>>>> 9487aced
+## Version: 2.9.0
 ## Notes: Tool for planning and optimizing Mythic+ dungeon runs
 ## OptionalDeps: ElvUI, LibStub, LibUIDropDownMenu, Ace3
 ## SavedVariables: MethodDungeonToolsDB
