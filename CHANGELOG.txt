<<<<<<< HEAD
v2.8.6-alpha
- New Feature: Live mode - connect with your party members to work on presets simultaneously.

- MDI mode, freehold, siege selectors work in live session now
=======
v2.8.5
- Hotfix: "Removed a Void Emissary near the pack of enemies by Galvazzt."
v2.8.4
- Affixes for week 8 and 9 added
- fixed nil error on start up due to corrupted line data
v2.8.3
- fixed a nil error when scaling the frame
v2.8.2
- Affixes for week 7 added (Raging, Necrotic,Tyrannical,Beguiling (Void))
- New: Maximize/Minimize Button to enable Fullscreen-Mode / restore normal size
- New: Resize handle to change the window size
- Users will now be warned if they are trying to share really large presets ingame
- New: A progress bar will indicate the current sending status when sharing presets ingame
- fixed an issue with drawing textures not being drawn correctly while moving them around
>>>>>>> 9487aced
<|MERGE_RESOLUTION|>--- conflicted
+++ resolved
@@ -1,21 +1,5 @@
-<<<<<<< HEAD
-v2.8.6-alpha
+v2.9.0
 - New Feature: Live mode - connect with your party members to work on presets simultaneously.
-
-- MDI mode, freehold, siege selectors work in live session now
-=======
-v2.8.5
-- Hotfix: "Removed a Void Emissary near the pack of enemies by Galvazzt."
-v2.8.4
-- Affixes for week 8 and 9 added
-- fixed nil error on start up due to corrupted line data
-v2.8.3
-- fixed a nil error when scaling the frame
-v2.8.2
-- Affixes for week 7 added (Raging, Necrotic,Tyrannical,Beguiling (Void))
-- New: Maximize/Minimize Button to enable Fullscreen-Mode / restore normal size
-- New: Resize handle to change the window size
-- Users will now be warned if they are trying to share really large presets ingame
-- New: A progress bar will indicate the current sending status when sharing presets ingame
-- fixed an issue with drawing textures not being drawn correctly while moving them around
->>>>>>> 9487aced
+- MDT now uses a better compression algorithm when sharing your presets ingame and via export strings. Clients below v2.9.0 cannot accept presets that have been shared with the new compression algorithm.
+- Greatly Increased the speed at which presets are shared to party members.
+- Deleting all presets of a dungeon just got easier! Shift click the delete button is enough.