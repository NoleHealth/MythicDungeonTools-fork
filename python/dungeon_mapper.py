--- conflicted
+++ resolved
@@ -84,12 +84,7 @@
     width = 840
     height = 555
     if len(extent) > 1:
-<<<<<<< HEAD
-        extent = extent.iloc[-1]
-
-=======
         extent = extent.iloc[0]
->>>>>>> 96a927cc
     x = float((dataframe_row.xcoord - extent.xmin) / (extent.xmax - extent.xmin))
     y = float((dataframe_row.ycoord - extent.ymin) / (extent.ymax - extent.ymin))
     x = x * width
