--- conflicted
+++ resolved
@@ -11,11 +11,7 @@
 # 2. Set the variable GAME_VERSION to the desired game version (eg. "9.2.7")
 #    Latest db files will be downloaded from the corresponding game version.
 #    If GAME_VERSION is set to None, the latest RETAIL db files will be downloaded.
-<<<<<<< HEAD
-GAME_VERSION = "9.2.7"  # <--- Set this variable
-=======
 GAME_VERSION = "10.0.2" # <--- Set this variable
->>>>>>> df35be3c
 # 3. Run the script, it writes directly to the files automatically.
 
 # Importing files from wow.tools. If the file is available in the directory it is read otherwise it is downloaded first
@@ -187,30 +183,7 @@
     pattern_encounterID = re.compile(r"encounterID\D*([\d]+)")
     encounterIDs = pattern_encounterID.findall(file_text)
     encounterIDs = [int(ID) for ID in encounterIDs]
-<<<<<<< HEAD
-    DungeonEncounterIDs = db["journalencounter"][
-        db["journalencounter"].ID.isin(encounterIDs)
-    ].DungeonEncounterID.values
-    CriteriaIDs = db["criteria"][
-        db["criteria"].Asset.isin(DungeonEncounterIDs)
-    ].ID.values
-    ParentIDs = db["criteriatree"][
-        db["criteriatree"].CriteriaID.isin(CriteriaIDs)
-    ].Parent.values
-
-    challenge_at_end = db["criteriatree"][
-        (db["criteriatree"].ID.isin(ParentIDs))
-        & (db["criteriatree"].Description_lang.str.endswith("Challenge"))
-        & (db["criteriatree"].Operator == 4)
-    ]
-
-    challenge_contained = db["criteriatree"][
-        (db["criteriatree"].ID.isin(ParentIDs))
-        & (db["criteriatree"].Description_lang.str.contains("Challenge"))
-        & (~db["criteriatree"].Description_lang.str.contains("More Trash", na=False))
-        & (db["criteriatree"].Operator == 4)
-    ]
-=======
+
     DungeonEncounterIDs = db['journalencounter'][db['journalencounter'].ID.isin(encounterIDs)].DungeonEncounterID.values
     CriteriaIDs = db['criteria'][db['criteria'].Asset.isin(DungeonEncounterIDs)].ID.values
     ParentIDs = db['criteriatree'][db['criteriatree'].CriteriaID.isin(CriteriaIDs)].Parent.values
@@ -223,7 +196,7 @@
                                      & (db['criteriatree'].Description_lang.str.contains("Challenge"))
                                      & (~db['criteriatree'].Description_lang.str.contains("More Trash", na=False))
                                      & (db['criteriatree'].Operator == 4)]
->>>>>>> df35be3c
+
     if len(challenge_at_end) > 0:
         return challenge_at_end.ID.values[0]
 
@@ -349,15 +322,12 @@
     pattern_npc_name = re.compile(r'\[\"name\"\] = "([^\n]+)";')
 
     # Make sure initial working directory is MythicDungeonTools
-<<<<<<< HEAD
-    while os.getcwd().__contains__("MythicDungeonTools") and not os.getcwd().endswith(
-        "MythicDungeonTools"
-    ):
+
         os.chdir("..")
-=======
+
     while os.getcwd().__contains__("MythicDungeonTools") and not os.getcwd().endswith("MythicDungeonTools"):
         os.chdir('..')
->>>>>>> df35be3c
+
 
     # Loop through all expansions and dungeons and update count information
     for expansion in EXPANSIONS:
