-- Made by: Nnogga - Tarren Mill <Method>, 2017-2019
local AddonName, MethodDungeonTools = ...

local mainFrameStrata = "HIGH"
local canvasDrawLayer = "BORDER"

_G["MethodDungeonTools"] = MethodDungeonTools

local twipe,tinsert,tremove,tgetn,CreateFrame,tonumber,pi,max,min,atan2,abs,pairs,ipairs,GetCursorPosition,GameTooltip = table.wipe,table.insert,table.remove,table.getn,CreateFrame,tonumber,math.pi,math.max,math.min,math.atan2,math.abs,pairs,ipairs,GetCursorPosition,GameTooltip
local SetPortraitTextureFromCreatureDisplayID,MouseIsOver = SetPortraitTextureFromCreatureDisplayID,MouseIsOver

local sizex = 840
local sizey = 555

local methodColor = "|cFFF49D38"
MethodDungeonTools.BackdropColor = {0.058823399245739,0.058823399245739,0.058823399245739,0.9}

local Dialog = LibStub("LibDialog-1.0")
local AceGUI = LibStub("AceGUI-3.0")
local db
local icon = LibStub("LibDBIcon-1.0")
local LDB = LibStub("LibDataBroker-1.1"):NewDataObject("MethodDungeonTools", {
	type = "data source",
	text = "Method Dungeon Tools",
	icon = "Interface\\AddOns\\MethodDungeonTools\\Textures\\MethodMinimap",
	OnClick = function(button,buttonPressed)
		if buttonPressed == "RightButton" then
			if db.minimap.lock then
				icon:Unlock("MethodDungeonTools")
			else
				icon:Lock("MethodDungeonTools")
			end
		else
			MethodDungeonTools:ShowInterface()
		end
	end,
	OnTooltipShow = function(tooltip)
		if not tooltip or not tooltip.AddLine then return end
		tooltip:AddLine(methodColor.."Method Dungeon Tools|r")
		tooltip:AddLine("Click to toggle AddOn Window")
		tooltip:AddLine("Right-click to lock Minimap Button")
	end,
})

SLASH_METHODDUNGEONTOOLS1 = "/mplus"
SLASH_METHODDUNGEONTOOLS2 = "/mdt"
SLASH_METHODDUNGEONTOOLS3 = "/methoddungeontools"

function SlashCmdList.METHODDUNGEONTOOLS(cmd, editbox)
	local rqst, arg = strsplit(' ', cmd)
	if rqst == "devmode" then
		MethodDungeonTools:ToggleDevMode()
	elseif rqst == "reset" then
        MethodDungeonTools:ResetMainFramePos()
	elseif rqst == "dc" then
        MethodDungeonTools:ToggleDataCollection()
    elseif rqst == "hptrack" then
        MethodDungeonTools:ToggleHealthTrack()
    else
		MethodDungeonTools:ShowInterface()
	end
end

local initFrames
-------------------------
--- Saved Variables  ----
-------------------------
local defaultSavedVars = {
	global = {
		currentExpansion = 2,
        scale = 1,
        enemyForcesFormat = 2,
        enemyStyle = 1,
		currentDungeonIdx = 15,
		currentDifficulty = 10,
		xoffset = 0,
		yoffset = -150,
        defaultColor = "228b22",
		anchorFrom = "TOP",
		anchorTo = "TOP",
        tooltipInCorner = false,
		minimap = {
			hide = false,
		},
        toolbar ={
            color = {r=1,g=1,b=1,a=1},
            brushSize = 3,
        },
		presets = {},
		currentPreset = {},
        dataCollectionActive = false,
	},
}
do
    for i=1,24 do
        defaultSavedVars.global.presets[i] = {
            [1] = {text="Default",value={}},
            [2] = {text="<New Preset>",value=0},
        }
        defaultSavedVars.global.currentPreset[i] = 1
    end
end

-- Init db
do
    local frame = CreateFrame("Frame")
    frame:RegisterEvent("ADDON_LOADED")
    frame:RegisterEvent("GROUP_ROSTER_UPDATE")
    frame:RegisterEvent("PLAYER_ENTERING_WORLD")
    --TODO Register Affix Changed event
    frame:SetScript("OnEvent", function(self, event, ...)
        return MethodDungeonTools[event](self,...)
    end)

    function MethodDungeonTools.ADDON_LOADED(self,addon)
        if addon == "MethodDungeonTools" then
			db = LibStub("AceDB-3.0"):New("MethodDungeonToolsDB", defaultSavedVars).global
			icon:Register("MethodDungeonTools", LDB, db.minimap)
			if not db.minimap.hide then
				icon:Show("MethodDungeonTools")
			end
			Dialog:Register("MethodDungeonToolsPosCopyDialog", {
				text = "Pos Copy",
				width = 500,
				editboxes = {
					{ width = 484,
					  on_escape_pressed = function(self, data) self:GetParent():Hide() end,
					},
				},
				on_show = function(self, data)
					self.editboxes[1]:SetText(data.pos)
					self.editboxes[1]:HighlightText()
					self.editboxes[1]:SetFocus()
				end,
				buttons = {
					{ text = CLOSE, },
				},
				show_while_dead = true,
				hide_on_escape = true,
			})
            if db.dataCollectionActive then MethodDungeonTools.DataCollection:Init() end
            --fix db corruption
            do
                for _,presets in pairs(db.presets) do
                    for presetIdx,preset in pairs(presets) do
                        if presetIdx == 1 then
                            if preset.text ~= "Default" then
                                preset.text = "Default"
                                preset.value = {}
                            end
                        end
                    end
                end
                for k,v in pairs(db.currentPreset) do
                    if v <= 0 then db.currentPreset[k] = 1 end
                end
            end
            --register AddOn Options
            MethodDungeonTools:RegisterOptions()
            self:UnregisterEvent("ADDON_LOADED")
        end
    end
    local last = 0
    function MethodDungeonTools.GROUP_ROSTER_UPDATE(self,addon)
        --check not more than once per second (blizzard event spam)
        local now = GetTime()
        if last < now - 1 then
            if not MethodDungeonTools.main_frame then return end
            local inGroup = UnitInRaid("player") or IsInGroup()
            MethodDungeonTools.main_frame.LinkToChatButton:SetDisabled(not inGroup)
            MethodDungeonTools.main_frame.LiveSessionButton:SetDisabled(not inGroup)
            if inGroup then
                MethodDungeonTools.main_frame.LinkToChatButton.text:SetTextColor(1,0.8196,0)
                MethodDungeonTools.main_frame.LiveSessionButton.text:SetTextColor(1,0.8196,0)
            else
                MethodDungeonTools.main_frame.LinkToChatButton.text:SetTextColor(0.5,0.5,0.5)
                MethodDungeonTools.main_frame.LiveSessionButton.text:SetTextColor(0.5,0.5,0.5)
            end
            last = now
        end
    end
    function MethodDungeonTools.PLAYER_ENTERING_WORLD(self,addon)
        MethodDungeonTools:GetCurrentAffixWeek()
        self:UnregisterEvent("PLAYER_ENTERING_WORLD")
    end

end



MethodDungeonTools.dungeonTotalCount = {}
MethodDungeonTools.scaleMultiplier = {}

local affixWeeks = { --affixID as used in C_ChallengeMode.GetAffixInfo(affixID)
    [1] = {[1]=5,[2]=3,[3]=9,[4]=119},
    [2] = {[1]=7,[2]=2,[3]=10,[4]=119},
    [3] = {[1]=11,[2]=4,[3]=9,[4]=119},
    [4] = {[1]=8,[2]=14,[3]=10,[4]=119},
    [5] = {[1]=7,[2]=13,[3]=9,[4]=119},
    [6] = {[1]=11,[2]=3,[3]=10,[4]=119},
    [7] = {[1]=6,[2]=4,[3]=9,[4]=119},
    [8] = {[1]=5,[2]=14,[3]=10,[4]=119},
    [9] = {[1]=11,[2]=2,[3]=9,[4]=119},
    [10] = {[1]=7,[2]=12,[3]=10,[4]=119},
    [11] = {[1]=6,[2]=13,[3]=9,[4]=119},
    [12] = {[1]=8,[2]=12,[3]=10,[4]=119},
}

local dungeonList = {
    [1] = "Black Rook Hold",
    [2] = "Cathedral of Eternal Night",
    [3] = "Court of Stars",
    [4] = "Darkheart Thicket",
    [5] = "Eye of Azshara",
    [6] = "Halls of Valor",
    [7] = "Maw of Souls",
    [8] = "Neltharion's Lair",
    [9] = "Return to Karazhan Lower",
    [10] = "Return to Karazhan Upper",
    [11] = "Seat of the Triumvirate",
    [12] = "The Arcway",
    [13] = "Vault of the Wardens",
    [14] = " >Battle for Azeroth",
    [15] = "Atal'Dazar",
    [16] = "Freehold",
    [17] = "Kings' Rest",
    [18] = "Shrine of the Storm",
    [19] = "Siege of Boralus",
    [20] = "Temple of Sethraliss",
    [21] = "The MOTHERLODE!!",
    [22] = "The Underrot",
    [23] = "Tol Dagor",
    [24] = "Waycrest Manor",
    [25] = " >Legion",
}
function MethodDungeonTools:GetDungeonName(idx) return dungeonList[idx] end

local dungeonSubLevels = {
    [1] = {
        [1] = "The Ravenscrypt",
        [2] = "The Grand Hall",
        [3] = "Ravenshold",
        [4] = "The Rook's Host",
        [5] = "Lord Ravencrest's Chamber",
        [6] = "The Raven's Crown",
    },
    [2] = {
        [1] = "Hall of the Moon",
        [2] = "Twilight Grove",
        [3] = "The Emerald Archives",
        [4] = "Path of Illumination",
        [5] = "Sacristy of Elune",
    },
    [3] = {
        [1] = "Court of Stars",
        [2] = "The Jeweled Estate",
        [3] = "The Balconies",
    },
    [4] = {
        [1] = "Darkheart Thicket",
    },
    [5] = {
        [1] = "Eye of Azshara",
    },
    [6] = {
        [1] = "The High Gate",
        [2] = "Field of the Eternal Hunt",
        [3] = "Halls of Valor",
    },
    [7] = {
        [1] = "Helmouth Cliffs",
        [2] = "The Hold",
        [3] = "The Naglfar",
    },
    [8] = {
        [1] = "Neltharion's Lair",
    },
    [9] = {
        [1] = "Master's Terrace",
        [2] = "Opera Hall Balcony",
        [3] = "The Guest Chambers",
        [4] = "The Banquet Hall",
        [5] = "Upper Livery Stables",
        [6] = "The Servant's Quarters",
    },
    [10] = {
        [1] = "Lower Broken Stair",
        [2] = "Upper Broken Stair",
        [3] = "The Menagerie",
        [4] = "Guardian's Library",
        [5] = "Library Floor",
        [6] = "Upper Library",
        [7] = "Gamesman's Hall",
        [8] = "Netherspace",
    },
    [11] = {
        [1] = "Seat of the Triumvirate",
    },
    [12] = {
        [1] = "The Arcway",
    },
    [13] = {
        [1] = "The Warden's Court",
        [2] = "Vault of the Wardens",
        [3] = "Vault of the Betrayer",
    },
    [15] = {
        [1] = "Atal'Dazar",
        [2] = "Sacrificial Pits",
    },
    [16] = {
        [1] = "Freehold",
    },
    [17] = {
        [1] = "Kings' Rest",
    },
    [18] = {
        [1] = "Shrine of the Storm",
        [2] = "Storm's End",
    },
    [19] = {
        [1] = "Siege of Boralus",
        [2] = "Siege of Boralus (Upstairs)",
    },
    [20] = {
        [1] = "Temple of Sethraliss",
        [2] = "Atrium of Sethraliss",
    },
    [21] = {
        [1] = "The MOTHERLODE!!",
    },
    [22] = {
        [1] = "The Underrot",
        [2] = "Ruin's Descent",
    },
    [23] = {
        [1] = "Tol Dagor",
        [2] = "The Drain",
        [3] = "The Brig",
        [4] = "Detention Block",
        [5] = "Officer Quarters",
        [6] = "Overseer's Redoubt",
        [7] = "Overseer's Summit",
    },
    [24] = {
        [1] = "The Grand Foyer",
        [2] = "Upstairs",
        [3] = "The Cellar",
        [4] = "Catacombs",
        [5] = "The Rupture",
    },
}
function MethodDungeonTools:GetDungeonSublevels()
    return dungeonSubLevels
end

MethodDungeonTools.dungeonMaps = {
	[1] = {
		[0]= "BlackRookHoldDungeon",
		[1]= "BlackRookHoldDungeon1_",
		[2]= "BlackRookHoldDungeon2_",
		[3]= "BlackRookHoldDungeon3_",
		[4]= "BlackRookHoldDungeon4_",
		[5]= "BlackRookHoldDungeon5_",
		[6]= "BlackRookHoldDungeon6_",
	},
	[2] = {
		[0]= "TombofSargerasDungeon",
		[1]= "TombofSargerasDungeon1_",
		[2]= "TombofSargerasDungeon2_",
		[3]= "TombofSargerasDungeon3_",
		[4]= "TombofSargerasDungeon4_",
		[5]= "TombofSargerasDungeon5_",
	},
	[3] = {
		[0] = "SuramarNoblesDistrict",
		[1] = "SuramarNoblesDistrict",
		[2] = "SuramarNoblesDistrict1_",
		[3] = "SuramarNoblesDistrict2_",
	},
	[4] = {
		[0] = "DarkheartThicket",
		[1] = "DarkheartThicket",
	},
	[5] = {
		[0]= "AszunaDungeon",
		[1]= "AszunaDungeon",
	},
	[6] = {
		[0]= "Hallsofvalor",
		[1]= "Hallsofvalor1_",
		[2]= "Hallsofvalor",
		[3]= "Hallsofvalor2_",
	},

	[7] = {
		[0] = "HelheimDungeonDock",
		[1] = "HelheimDungeonDock",
		[2] = "HelheimDungeonDock1_",
		[3] = "HelheimDungeonDock2_",
	},
	[8] = {
		[0] = "NeltharionsLair",
		[1] = "NeltharionsLair",
	},
	[9] = {
		[0] = "LegionKarazhanDungeon",
		[1] = "LegionKarazhanDungeon6_",
		[2] = "LegionKarazhanDungeon5_",
		[3] = "LegionKarazhanDungeon4_",
		[4] = "LegionKarazhanDungeon3_",
		[5] = "LegionKarazhanDungeon2_",
		[6] = "LegionKarazhanDungeon1_",
	},
	[10] = {
		[0] = "LegionKarazhanDungeon",
		[1] = "LegionKarazhanDungeon7_",
		[2] = "LegionKarazhanDungeon8_",
		[3] = "LegionKarazhanDungeon9_",
		[4] = "LegionKarazhanDungeon10_",
		[5] = "LegionKarazhanDungeon11_",
		[6] = "LegionKarazhanDungeon12_",
		[7] = "LegionKarazhanDungeon13_",
		[8] = "LegionKarazhanDungeon14_",
	},
	[11] = {
		[0] = "ArgusDungeon",
		[1] = "ArgusDungeon",
	},
	[12] = {
		[0]= "SuamarCatacombsDungeon",
		[1]= "SuamarCatacombsDungeon1_",
	},
	[13] = {
		[0]= "VaultOfTheWardens",
		[1]= "VaultOfTheWardens1_",
		[2]= "VaultOfTheWardens2_",
		[3]= "VaultOfTheWardens3_",
	},
	[15] = {
		[0]= "CityOfGold",
		[1]= "CityOfGold1_",
		[2]= "CityOfGold2_",
	},
	[16] = {
		[0]= "KulTirasPirateTownDungeon",
		[1]= "KulTirasPirateTownDungeon",
	},
	[17] = {
        [0] = "KingsRest",
        [1] = "KingsRest1_"
	},
    [18] = {
        [0] = "ShrineOfTheStorm",
        [1] = "ShrineOfTheStorm",
        [2] = "ShrineOfTheStorm1_",
    },
    [19] = {
        [0] = "SiegeOfBoralus",
        [1] = "SiegeOfBoralus",
        [2] = "SiegeOfBoralus",
    },
    [20] = {
        [0] = "TempleOfSethralissA",
        [1] = "TempleOfSethralissA",
        [2] = "TempleOfSethralissB",
    },
    [21] = {
        [0] = "KezanDungeon",
        [1] = "KezanDungeon",
    },
    [22] = {
        [0] = "UnderrotExterior",
        [1] = "UnderrotExterior",
        [2] = "UnderrotInterior",
    },
    [23] = {
        [0] = "PrisonDungeon",
        [1] = "PrisonDungeon",
        [2] = "PrisonDungeon1_",
        [3] = "PrisonDungeon2_",
        [4] = "PrisonDungeon3_",
        [5] = "PrisonDungeon4_",
        [6] = "PrisonDungeon5_",
        [7] = "PrisonDungeon6_",
    },
    [24] = {
        [0] = "Waycrest",
        [1] = "Waycrest1_",
        [2] = "Waycrest2_",
        [3] = "Waycrest3_",
        [4] = "Waycrest4_",
        [5] = "Waycrest5_",
    },

}
MethodDungeonTools.dungeonBosses = {}
MethodDungeonTools.dungeonEnemies = {}
MethodDungeonTools.mapPOIs = {}

function MethodDungeonTools:GetDB()
    return db
end

local framesInitialized
function MethodDungeonTools:ShowInterface(force)
    if not framesInitialized then initFrames() end
	if self.main_frame:IsShown() and not force then
		MethodDungeonTools:HideInterface()
	else
		self.main_frame:Show()
		self.main_frame.HelpButton:Show()
	end
end

function MethodDungeonTools:HideInterface()
	self.main_frame:Hide()
	self.main_frame.HelpButton:Hide()
end

function MethodDungeonTools:ToggleDevMode()
    db.devMode = not db.devMode
    ReloadUI()
end

function MethodDungeonTools:ToggleDataCollection()
    db.dataCollectionActive = not db.dataCollectionActive
    print(string.format("%sMDT|r: DataCollection %s. Reload Interface!",methodColor,db.dataCollectionActive and "|cFF00FF00Enabled|r" or "|cFFFF0000Disabled|r"))
end

function MethodDungeonTools:ToggleHealthTrack()
    MethodDungeonTools.DataCollection:InitHealthTrack()
    print(string.format("%sMDT|r: HealthTrack %s.",methodColor,"|cFF00FF00Enabled|r"))
end


function MethodDungeonTools:CreateMenu()
    -- Close button
    self.main_frame.closeButton = CreateFrame("Button", "MDTCloseButton", self.main_frame, "UIPanelCloseButton")
    self.main_frame.closeButton:ClearAllPoints()
    self.main_frame.closeButton:SetPoint("TOPRIGHT", self.main_frame.sidePanel, "TOPRIGHT", 0, 0)
    self.main_frame.closeButton:SetScript("OnClick", function() self:HideInterface() end)
    self.main_frame.closeButton:SetFrameLevel(4)

    --Maximize Button
    self.main_frame.maximizeButton = CreateFrame("Button", "MDTMaximizeButton", self.main_frame, "MaximizeMinimizeButtonFrameTemplate")
    self.main_frame.maximizeButton:ClearAllPoints()
    self.main_frame.maximizeButton:SetPoint("RIGHT", self.main_frame.closeButton, "LEFT", 0, 0)
    self.main_frame.maximizeButton:SetFrameLevel(4)
    db.maximized = db.maximized or false
    if not db.maximized then self.main_frame.maximizeButton:Minimize() end
    self.main_frame.maximizeButton:SetOnMaximizedCallback(self.Maximize)
    self.main_frame.maximizeButton:SetOnMinimizedCallback(self.Minimize)

    --return to live preset
    self.main_frame.liveReturnButton = CreateFrame("Button", "MDTLiveReturnButton", self.main_frame, "BrowserButtonTemplate")
    local liveReturnButton = self.main_frame.liveReturnButton
    liveReturnButton:ClearAllPoints()
    liveReturnButton:SetPoint("RIGHT", self.main_frame.topPanel, "RIGHT", 0, 0)
    liveReturnButton.Icon = liveReturnButton:CreateTexture(nil, "OVERLAY")
    liveReturnButton.Icon:SetTexture("Interface\\Buttons\\UI-RefreshButton")
    liveReturnButton.Icon:SetSize(16,16)
    liveReturnButton.Icon:SetTexCoord(1, 0, 0, 1) --flipped image
    liveReturnButton.Icon:SetPoint("CENTER",liveReturnButton,"CENTER")
    liveReturnButton:SetScript("OnClick", function() self:ReturnToLivePreset() end)
    liveReturnButton:SetFrameLevel(4)
    liveReturnButton.tooltip = "Return to the live preset"

    --set preset as new live preset
    self.main_frame.setLivePresetButton = CreateFrame("Button", "MDTSetLivePresetButton", self.main_frame, "BrowserButtonTemplate")
    local setLivePresetButton = self.main_frame.setLivePresetButton
    setLivePresetButton:ClearAllPoints()
    setLivePresetButton:SetPoint("RIGHT", liveReturnButton, "LEFT", 0, 0)
    setLivePresetButton.Icon = setLivePresetButton:CreateTexture(nil, "OVERLAY")
    setLivePresetButton.Icon:SetTexture("Interface\\ChatFrame\\ChatFrameExpandArrow")
    setLivePresetButton.Icon:SetSize(16,16)
    setLivePresetButton.Icon:SetPoint("CENTER",setLivePresetButton,"CENTER")
    setLivePresetButton:SetScript("OnClick", function() self:SetLivePreset() end)
    setLivePresetButton:SetFrameLevel(4)
    setLivePresetButton.tooltip = "Make this preset the live preset"

    self:SkinMenuButtons()

    --Resize Handle
    self.main_frame.resizer = CreateFrame("BUTTON", nil, self.main_frame.sidePanel)
    local resizer = self.main_frame.resizer
    resizer:SetPoint("BOTTOMRIGHT", self.main_frame.sidePanel,"BOTTOMRIGHT",7,-7)
    resizer:SetSize(25, 25)
    resizer:EnableMouse()
    resizer:SetScript("OnMouseDown", function()
        self.main_frame:StartSizing("BOTTOMRIGHT")
        self:StartScaling()
        self:HideAllPresetObjects()
        self.main_frame:SetScript("OnSizeChanged", function()
            local height = self.main_frame:GetHeight()
            self:SetScale(height/sizey)
        end)
    end)
    resizer:SetScript("OnMouseUp", function()
        self.main_frame:StopMovingOrSizing()
        self:UpdateEnemyInfoFrame()
        self:UpdateMap()
        self.main_frame:SetScript("OnSizeChanged", function() end)
    end)
    local normal = resizer:CreateTexture(nil, "OVERLAY")
    normal:SetTexture("Interface\\ChatFrame\\UI-ChatIM-SizeGrabber-Up")
    normal:SetTexCoord(0, 1, 0, 1)
    normal:SetPoint("BOTTOMLEFT", resizer, 0, 6)
    normal:SetPoint("TOPRIGHT", resizer, -6, 0)
    resizer:SetNormalTexture(normal)
    local pushed = resizer:CreateTexture(nil, "OVERLAY")
    pushed:SetTexture("Interface\\ChatFrame\\UI-ChatIM-SizeGrabber-Down")
    pushed:SetTexCoord(0, 1, 0, 1)
    pushed:SetPoint("BOTTOMLEFT", resizer, 0, 6)
    pushed:SetPoint("TOPRIGHT", resizer, -6, 0)
    resizer:SetPushedTexture(pushed)
    local highlight = resizer:CreateTexture(nil, "OVERLAY")
    highlight:SetTexture("Interface\\ChatFrame\\UI-ChatIM-SizeGrabber-Highlight")
    highlight:SetTexCoord(0, 1, 0, 1)
    highlight:SetPoint("BOTTOMLEFT", resizer, 0, 6)
    highlight:SetPoint("TOPRIGHT", resizer, -6, 0)
    resizer:SetHighlightTexture(highlight)

end

function MethodDungeonTools:SkinMenuButtons()
    --attempt to skin close button for ElvUI
    if IsAddOnLoaded("ElvUI") then
    local E, L, V, P, G = unpack(ElvUI)
    local S
    if E then S = E:GetModule("Skins") end
        if S then
            S:HandleCloseButton(self.main_frame.closeButton)
            S:HandleMaxMinFrame(self.main_frame.maximizeButton)
            S:HandleButton(self.main_frame.liveReturnButton)
            self.main_frame.liveReturnButton:Size(26)
            --self.main_frame.liveReturnButton.Icon:SetVertexColor(0,1,1,1)
            S:HandleButton(self.main_frame.setLivePresetButton)
            self.main_frame.setLivePresetButton:Size(26)
            self.main_frame.setLivePresetButton.Icon:SetVertexColor(1, .82, 0, 0.8)
        end
    end
end

---GetScale
---Returns scale factor stored in db
function MethodDungeonTools:GetScale()
    if not db.scale then db.scale = 1 end
    return db.scale
end


local oldScrollValues = {}
---StartScaling
---Stores values when we start scaling the frame
function MethodDungeonTools:StartScaling()
    local f = self.main_frame
    oldScrollValues.oldScrollH = f.scrollFrame:GetHorizontalScroll()
    oldScrollValues.oldScrollV = f.scrollFrame:GetVerticalScroll()
    oldScrollValues.oldSizeX = f.scrollFrame:GetWidth()
    oldScrollValues.oldSizeY = f.scrollFrame:GetHeight()
end


---SetScale
---Scales the map frame and it's sub frames to a factor and stores the scale in db
function MethodDungeonTools:SetScale(scale)
    local f = self.main_frame
    local newSizex = sizex*scale
    local newSizey = sizey*scale
    f:SetSize(newSizex,newSizey)
    f.scrollFrame:SetSize(newSizex, newSizey)
    f.mapPanelFrame:SetSize(newSizex, newSizey)
    for i=1,12 do
        f["mapPanelTile"..i]:SetSize((newSizex/4+5*scale),(newSizex/4+5*scale))
    end
    f.scrollFrame:SetVerticalScroll(oldScrollValues.oldScrollV * (newSizey / oldScrollValues.oldSizeY))
    f.scrollFrame:SetHorizontalScroll(oldScrollValues.oldScrollH * (newSizex / oldScrollValues.oldSizeX))
    f.scrollFrame.cursorY = f.scrollFrame.cursorY * (newSizey / oldScrollValues.oldSizeY)
    f.scrollFrame.cursorX = f.scrollFrame.cursorX * (newSizex / oldScrollValues.oldSizeX)
    self:ZoomMap(0,false)
    self:OnPan(f.scrollFrame.cursorX,f.scrollFrame.cursorY)

    db.scale = scale
    db.nonFullscreenScale = scale
    --position stuff temporarily with fast functions, ignoring size - avoid UpdateMap map here as that would be way too expensive
    self:DungeonEnemies_PositionAllBlips(scale)
    self:POI_PositionAllPoints(scale)

end


---Maximize
---FULLSCREEN the UI
function MethodDungeonTools:Maximize()
    local f = MethodDungeonTools.main_frame

    local oldScrollH = f.scrollFrame:GetHorizontalScroll()
    local oldScrollV = f.scrollFrame:GetVerticalScroll()
    local oldSizeX = f.scrollFrame:GetWidth()
    local oldSizeY = f.scrollFrame:GetHeight()
    if not f.blackoutFrame then
        f.blackoutFrame = CreateFrame("Frame", "MethodDungeonToolsBlackoutFrame", f)
        f.blackoutFrame:EnableMouse(true)
        f.blackoutFrameTex = f.blackoutFrame:CreateTexture(nil, "BACKGROUND")
        f.blackoutFrameTex:SetAllPoints()
        f.blackoutFrameTex:SetDrawLayer(canvasDrawLayer, -6)
        f.blackoutFrameTex:SetColorTexture(0.058823399245739,0.058823399245739,0.058823399245739,1)
        f.blackoutFrame:ClearAllPoints()
        f.blackoutFrame:SetAllPoints(UIParent)
    end
    f.blackoutFrame:Show()
    f.topPanel:RegisterForDrag(nil)
    f.bottomPanel:RegisterForDrag(nil)
    local newSizey = GetScreenHeight()-60 --top and bottom panel 30 each
    local newSizex = newSizey*(sizex/sizey)
    db.scale = newSizey/sizey --use this for adjusting NPC / POI positions later
    f:ClearAllPoints()
    f:SetPoint("TOP", UIParent,"TOP", -(f.sidePanel:GetWidth()/2), -30)
    f:SetSize(newSizex,newSizey)
    f.scrollFrame:SetSize(newSizex, newSizey)
    f.mapPanelFrame:SetSize(newSizex, newSizey)
    for i=1,12 do
        f["mapPanelTile"..i]:SetSize((newSizex/4+5*db.scale),(newSizex/4+5*db.scale))
    end
    f.scrollFrame:SetVerticalScroll(oldScrollV * (newSizey / oldSizeY))
    f.scrollFrame:SetHorizontalScroll(oldScrollH * (newSizex / oldSizeX))
    f.scrollFrame.cursorY = f.scrollFrame.cursorY * (newSizey / oldSizeY)
    f.scrollFrame.cursorX = f.scrollFrame.cursorX * (newSizex / oldSizeX)
    MethodDungeonTools:ZoomMap(0,false)
    MethodDungeonTools:OnPan(f.scrollFrame.cursorX,f.scrollFrame.cursorY)
    MethodDungeonTools:UpdateEnemyInfoFrame()
    MethodDungeonTools:UpdateMap()
    if db.devMode then
        f.devPanel:ClearAllPoints()
        f.devPanel:SetPoint("TOPLEFT",f,"TOPLEFT",0,-45)
    end
    f.resizer:Hide()

    db.maximized = true
end

---Minimize
---Restore normal UI
function MethodDungeonTools:Minimize()
    local f = MethodDungeonTools.main_frame

    local oldScrollH = f.scrollFrame:GetHorizontalScroll()
    local oldScrollV = f.scrollFrame:GetVerticalScroll()
    local oldSizeX = f.scrollFrame:GetWidth()
    local oldSizeY = f.scrollFrame:GetHeight()
    if f.blackoutFrame then f.blackoutFrame:Hide() end
    f.topPanel:RegisterForDrag("LeftButton")
    f.bottomPanel:RegisterForDrag("LeftButton")
    db.scale = db.nonFullscreenScale
    local newSizex = sizex*db.scale
    local newSizey = sizey*db.scale
    f:ClearAllPoints()
    f:SetPoint(db.anchorTo, UIParent,db.anchorFrom, db.xoffset, db.yoffset)
    f:SetSize(newSizex,newSizey)
    f.scrollFrame:SetSize(newSizex, newSizey)
    f.mapPanelFrame:SetSize(newSizex, newSizey)
    for i=1,12 do
        f["mapPanelTile"..i]:SetSize(newSizex/4+(5*db.scale),newSizex/4+(5*db.scale))
    end
    f.scrollFrame:SetVerticalScroll(oldScrollV * (newSizey / oldSizeY))
    f.scrollFrame:SetHorizontalScroll(oldScrollH * (newSizex / oldSizeX))
    f.scrollFrame.cursorY = f.scrollFrame.cursorY * (newSizey / oldSizeY)
    f.scrollFrame.cursorX = f.scrollFrame.cursorX * (newSizex / oldSizeX)
    MethodDungeonTools:ZoomMap(0,false)
    MethodDungeonTools:OnPan(f.scrollFrame.cursorX,f.scrollFrame.cursorY)
    MethodDungeonTools:UpdateEnemyInfoFrame()
    MethodDungeonTools:UpdateMap()
    if db.devMode then
        f.devPanel:ClearAllPoints()
        f.devPanel:SetPoint("TOPRIGHT",f.topPanel,"TOPLEFT",0,0)
    end
    f.resizer:Show()

    db.maximized = false
end

function MethodDungeonTools:SkinProgressBar(progressBar)
    local bar = progressBar and progressBar.Bar
    if not bar then return end
    bar.Icon:Hide()
    bar.IconBG:Hide()
    if IsAddOnLoaded("ElvUI") then
        local E, L, V, P, G = unpack(ElvUI)
        if bar.BarFrame then bar.BarFrame:Hide() end
        if bar.BarFrame2 then bar.BarFrame2:Hide() end
        if bar.BarFrame3 then bar.BarFrame3:Hide() end
        if bar.BarGlow then bar.BarGlow:Hide() end
        if bar.Sheen then bar.Sheen:Hide() end
        if bar.IconBG then bar.IconBG:SetAlpha(0) end
        if bar.BorderLeft then bar.BorderLeft:SetAlpha(0) end
        if bar.BorderRight then bar.BorderRight:SetAlpha(0) end
        if bar.BorderMid then bar.BorderMid:SetAlpha(0) end
        bar:Height(18)
        bar:StripTextures()
        bar:CreateBackdrop("Transparent")
        bar:SetStatusBarTexture(E.media.normTex)
        local label = bar.Label
        if not label then return end
        label:ClearAllPoints()
        label:SetPoint("CENTER",bar,"CENTER")
    end
end


function MethodDungeonTools:MakeTopBottomTextures(frame)

    frame:SetMovable(true)

	if frame.topPanel == nil then
		frame.topPanel = CreateFrame("Frame", "MethodDungeonToolsTopPanel", frame)
		frame.topPanelTex = frame.topPanel:CreateTexture(nil, "BACKGROUND")
		frame.topPanelTex:SetAllPoints()
		frame.topPanelTex:SetDrawLayer(canvasDrawLayer, -5)
		frame.topPanelTex:SetColorTexture(unpack(MethodDungeonTools.BackdropColor))

		frame.topPanelString = frame.topPanel:CreateFontString("MethodDungeonTools name")

		--use default font if ElvUI is enabled
		--if IsAddOnLoaded("ElvUI") then
			frame.topPanelString:SetFontObject("GameFontNormalMed3")
		frame.topPanelString:SetTextColor(1, 1, 1, 1)
		frame.topPanelString:SetJustifyH("CENTER")
		frame.topPanelString:SetJustifyV("CENTER")
		--frame.topPanelString:SetWidth(600)
		frame.topPanelString:SetHeight(20)
		frame.topPanelString:SetText("Method Dungeon Tools")
		frame.topPanelString:ClearAllPoints()
		frame.topPanelString:SetPoint("CENTER", frame.topPanel, "CENTER", 0, 0)
		frame.topPanelString:Show()
        --frame.topPanelString:SetFont(frame.topPanelString:GetFont(), 20)

		frame.topPanelLogo = frame.topPanel:CreateTexture(nil, "HIGH", nil, 7)
		frame.topPanelLogo:SetTexture("Interface\\AddOns\\MethodDungeonTools\\Textures\\Method")
		frame.topPanelLogo:SetWidth(24)
		frame.topPanelLogo:SetHeight(24)
		frame.topPanelLogo:SetPoint("RIGHT",frame.topPanelString,"LEFT",-5,0)
		frame.topPanelLogo:Show()

	end

    frame.topPanel:ClearAllPoints()
    frame.topPanel:SetHeight(30)
    frame.topPanel:SetPoint("BOTTOMLEFT", frame, "TOPLEFT")
    frame.topPanel:SetPoint("BOTTOMRIGHT", frame, "TOPRIGHT")

    frame.topPanel:EnableMouse(true)
    frame.topPanel:RegisterForDrag("LeftButton")
    frame.topPanel:SetScript("OnDragStart", function(self,button)
        frame:SetMovable(true)
        frame:StartMoving()
    end)
    frame.topPanel:SetScript("OnDragStop", function(self,button)
        frame:StopMovingOrSizing()
        frame:SetMovable(false)
        local from,_,to,x,y = MethodDungeonTools.main_frame:GetPoint()
        db.anchorFrom = from
        db.anchorTo = to
        db.xoffset,db.yoffset = x,y
    end)

    if frame.bottomPanel == nil then
        frame.bottomPanel = CreateFrame("Frame", "MethodDungeonToolsBottomPanel", frame)
        frame.bottomPanelTex = frame.bottomPanel:CreateTexture(nil, "BACKGROUND")
        frame.bottomPanelTex:SetAllPoints()
        frame.bottomPanelTex:SetDrawLayer(canvasDrawLayer, -5)
        frame.bottomPanelTex:SetColorTexture(unpack(MethodDungeonTools.BackdropColor))

    end

    frame.bottomPanel:ClearAllPoints()
    frame.bottomPanel:SetHeight(30)
    frame.bottomPanel:SetPoint("TOPLEFT", frame, "BOTTOMLEFT")
    frame.bottomPanel:SetPoint("TOPRIGHT", frame, "BOTTOMRIGHT")

    frame.bottomPanelString = frame.bottomPanel:CreateFontString("MethodDungeonTools Version")
    frame.bottomPanelString:SetFontObject("GameFontNormalSmall")
    frame.bottomPanelString:SetJustifyH("CENTER")
    frame.bottomPanelString:SetJustifyV("CENTER")
	frame.bottomPanelString:SetText("v"..GetAddOnMetadata(AddonName, "Version"))--.." - Please report missing/wrongly positioned NPCs in discord.gg/nnogga or on github.com/nnogga/MethodDungeonTools"
	frame.bottomPanelString:SetPoint("CENTER", frame.bottomPanel, "CENTER", 0, 0)
	frame.bottomPanelString:SetTextColor(1, 1, 1, 1)
	frame.bottomPanelString:Show()


	frame.bottomPanel:EnableMouse(true)
	frame.bottomPanel:RegisterForDrag("LeftButton")
	frame.bottomPanel:SetScript("OnDragStart", function(self,button)
		frame:SetMovable(true)
        frame:StartMoving()
    end)
	frame.bottomPanel:SetScript("OnDragStop", function(self,button)
        frame:StopMovingOrSizing()
		frame:SetMovable(false)
		local from,_,to,x,y = MethodDungeonTools.main_frame:GetPoint()
		db.anchorFrom = from
		db.anchorTo = to
		db.xoffset,db.yoffset = x,y
    end)

end

function MethodDungeonTools:MakeSidePanel(frame)

	if frame.sidePanel == nil then
		frame.sidePanel = CreateFrame("Frame", "MethodDungeonToolsSidePanel", frame)
		frame.sidePanelTex = frame.sidePanel:CreateTexture(nil, "BACKGROUND")
		frame.sidePanelTex:SetAllPoints()
		frame.sidePanelTex:SetDrawLayer(canvasDrawLayer, -5)
		frame.sidePanelTex:SetColorTexture(unpack(MethodDungeonTools.BackdropColor))
		frame.sidePanelTex:Show()
	end
    frame.sidePanel:EnableMouse(true)


	frame.sidePanel:ClearAllPoints()
	frame.sidePanel:SetWidth(251)
	frame.sidePanel:SetPoint("TOPLEFT", frame, "TOPRIGHT", 0, 30)
	frame.sidePanel:SetPoint("BOTTOMLEFT", frame, "BOTTOMRIGHT", 0, -30)

	frame.sidePanelString = frame.sidePanel:CreateFontString("MethodDungeonToolsSidePanelText")
	frame.sidePanelString:SetFont("Fonts\\FRIZQT__.TTF", 10)
	frame.sidePanelString:SetTextColor(1, 1, 1, 1)
	frame.sidePanelString:SetJustifyH("LEFT")
	frame.sidePanelString:SetJustifyV("TOP")
	frame.sidePanelString:SetWidth(200)
	frame.sidePanelString:SetHeight(500)
	frame.sidePanelString:SetText("")
	frame.sidePanelString:ClearAllPoints()
	frame.sidePanelString:SetPoint("TOPLEFT", frame.sidePanel, "TOPLEFT", 33, -120-30-25)
	frame.sidePanelString:Hide()



	frame.sidePanel.WidgetGroup = AceGUI:Create("SimpleGroup")
	frame.sidePanel.WidgetGroup:SetWidth(245)
	frame.sidePanel.WidgetGroup:SetHeight(frame:GetHeight()+(frame.topPanel:GetHeight()*2)-31)
	frame.sidePanel.WidgetGroup:SetPoint("TOP",frame.sidePanel,"TOP",3,-1)
	frame.sidePanel.WidgetGroup:SetLayout("Flow")

	frame.sidePanel.WidgetGroup.frame:SetFrameStrata(mainFrameStrata)
	frame.sidePanel.WidgetGroup.frame:SetBackdropColor(1,1,1,0)
	frame.sidePanel.WidgetGroup.frame:Hide()

	--dirty hook to make widgetgroup show/hide
	local originalShow,originalHide = frame.Show,frame.Hide
	function frame:Show(...)
		frame.sidePanel.WidgetGroup.frame:Show()
		return originalShow(self, ...)
	end
	function frame:Hide(...)
		frame.sidePanel.WidgetGroup.frame:Hide()
        MethodDungeonTools.pullTooltip:Hide()
		return originalHide(self, ...)
	end

	--preset selection
	frame.sidePanel.WidgetGroup.PresetDropDown = AceGUI:Create("Dropdown")
	local dropdown = frame.sidePanel.WidgetGroup.PresetDropDown
    dropdown.frame:SetWidth(170)
	dropdown.text:SetJustifyH("LEFT")
	dropdown:SetCallback("OnValueChanged",function(widget,callbackName,key)
		if db.presets[db.currentDungeonIdx][key].value==0 then
			MethodDungeonTools:OpenNewPresetDialog()
			MethodDungeonTools.main_frame.sidePanelDeleteButton:SetDisabled(true)
			MethodDungeonTools.main_frame.sidePanelDeleteButton.text:SetTextColor(0.5,0.5,0.5)
		else
			if key == 1 then
				MethodDungeonTools.main_frame.sidePanelDeleteButton:SetDisabled(true)
                MethodDungeonTools.main_frame.sidePanelDeleteButton.text:SetTextColor(0.5,0.5,0.5)
			else
                if not MethodDungeonTools.liveSessionActive then
                    MethodDungeonTools.main_frame.sidePanelDeleteButton:SetDisabled(false)
                    MethodDungeonTools.main_frame.sidePanelDeleteButton.text:SetTextColor(1,0.8196,0)
                else
                    MethodDungeonTools.main_frame.sidePanelDeleteButton:SetDisabled(true)
                    MethodDungeonTools.main_frame.sidePanelDeleteButton.text:SetTextColor(0.5,0.5,0.5)
                end
			end
			db.currentPreset[db.currentDungeonIdx] = key
            --Set affix dropdown to preset week
            --frame.sidePanel.affixDropdown:SetAffixWeek(MethodDungeonTools:GetCurrentPreset().week or MethodDungeonTools:GetCurrentAffixWeek())
			--UpdateMap is called in SetAffixWeek, no need to call twice
            MethodDungeonTools:UpdateMap()
            frame.sidePanel.affixDropdown:SetAffixWeek(MethodDungeonTools:GetCurrentPreset().week or MethodDungeonTools:GetCurrentAffixWeek() or 1)
		end
	end)
	MethodDungeonTools:UpdatePresetDropDown()
	frame.sidePanel.WidgetGroup:AddChild(dropdown)


	---new profile,rename,export,delete
	local buttonWidth = 80
	frame.sidePanelNewButton = AceGUI:Create("Button")
	frame.sidePanelNewButton:SetText("New")
	frame.sidePanelNewButton:SetWidth(buttonWidth)
	--button fontInstance
	local fontInstance = CreateFont("MDTButtonFont")
	fontInstance:CopyFontObject(frame.sidePanelNewButton.frame:GetNormalFontObject())
	local fontName,height = fontInstance:GetFont()
	fontInstance:SetFont(fontName,10)
	frame.sidePanelNewButton.frame:SetNormalFontObject(fontInstance)
	frame.sidePanelNewButton.frame:SetHighlightFontObject(fontInstance)
	frame.sidePanelNewButton.frame:SetDisabledFontObject(fontInstance)
	frame.sidePanelNewButton:SetCallback("OnClick",function(widget,callbackName,value)
		MethodDungeonTools:OpenNewPresetDialog()
	end)

	frame.sidePanelRenameButton = AceGUI:Create("Button")
	frame.sidePanelRenameButton:SetWidth(buttonWidth)
	frame.sidePanelRenameButton:SetText("Rename")
	frame.sidePanelRenameButton.frame:SetNormalFontObject(fontInstance)
	frame.sidePanelRenameButton.frame:SetHighlightFontObject(fontInstance)
	frame.sidePanelRenameButton.frame:SetDisabledFontObject(fontInstance)
	frame.sidePanelRenameButton:SetCallback("OnClick",function(widget,callbackName,value)
		MethodDungeonTools:HideAllDialogs()
		local currentPresetName = db.presets[db.currentDungeonIdx][db.currentPreset[db.currentDungeonIdx]].text
		MethodDungeonTools.main_frame.RenameFrame:Show()
		MethodDungeonTools.main_frame.RenameFrame.RenameButton:SetDisabled(true)
		MethodDungeonTools.main_frame.RenameFrame.RenameButton.text:SetTextColor(0.5,0.5,0.5)
        MethodDungeonTools.main_frame.RenameFrame:ClearAllPoints()
		MethodDungeonTools.main_frame.RenameFrame:SetPoint("CENTER",MethodDungeonTools.main_frame,"CENTER",0,50)
		MethodDungeonTools.main_frame.RenameFrame.Editbox:SetText(currentPresetName)
		MethodDungeonTools.main_frame.RenameFrame.Editbox:HighlightText(0, string.len(currentPresetName))
		MethodDungeonTools.main_frame.RenameFrame.Editbox:SetFocus()
	end)

	frame.sidePanelImportButton = AceGUI:Create("Button")
	frame.sidePanelImportButton:SetText("Import")
	frame.sidePanelImportButton:SetWidth(buttonWidth)
	frame.sidePanelImportButton.frame:SetNormalFontObject(fontInstance)
	frame.sidePanelImportButton.frame:SetHighlightFontObject(fontInstance)
	frame.sidePanelImportButton.frame:SetDisabledFontObject(fontInstance)
	frame.sidePanelImportButton:SetCallback("OnClick",function(widget,callbackName,value)
		MethodDungeonTools:OpenImportPresetDialog()
	end)

	frame.sidePanelExportButton = AceGUI:Create("Button")
	frame.sidePanelExportButton:SetText("Export")
	frame.sidePanelExportButton:SetWidth(buttonWidth)
	frame.sidePanelExportButton.frame:SetNormalFontObject(fontInstance)
	frame.sidePanelExportButton.frame:SetHighlightFontObject(fontInstance)
	frame.sidePanelExportButton.frame:SetDisabledFontObject(fontInstance)
	frame.sidePanelExportButton:SetCallback("OnClick",function(widget,callbackName,value)
        local preset = MethodDungeonTools:GetCurrentPreset()
        MethodDungeonTools:SetUniqueID(preset)
		local export = MethodDungeonTools:TableToString(preset,true,5)
		MethodDungeonTools:HideAllDialogs()
		MethodDungeonTools.main_frame.ExportFrame:Show()
        MethodDungeonTools.main_frame.ExportFrame:ClearAllPoints()
		MethodDungeonTools.main_frame.ExportFrame:SetPoint("CENTER",MethodDungeonTools.main_frame,"CENTER",0,50)
		MethodDungeonTools.main_frame.ExportFrameEditbox:SetText(export)
		MethodDungeonTools.main_frame.ExportFrameEditbox:HighlightText(0, string.len(export))
		MethodDungeonTools.main_frame.ExportFrameEditbox:SetFocus()
        MethodDungeonTools.main_frame.ExportFrameEditbox:SetLabel(preset.text.." "..string.len(export))
	end)

	frame.sidePanelDeleteButton = AceGUI:Create("Button")
	frame.sidePanelDeleteButton:SetText("Delete")
	frame.sidePanelDeleteButton:SetWidth(buttonWidth)
	frame.sidePanelDeleteButton.frame:SetNormalFontObject(fontInstance)
	frame.sidePanelDeleteButton.frame:SetHighlightFontObject(fontInstance)
	frame.sidePanelDeleteButton.frame:SetDisabledFontObject(fontInstance)
	frame.sidePanelDeleteButton:SetCallback("OnClick",function(widget,callbackName,value)
        if IsShiftKeyDown() then
            --delete all profiles
            local numPresets = self:CountPresets()
            local prompt = "!!WARNING!!\nDo you wish to delete ALL presets of this dungeon?\nYou are about to delete "..numPresets.." preset(s).\nThis cannot be undone\n"
            MethodDungeonTools:OpenConfirmationFrame(450,150,"Delete ALL presets","Delete",prompt, MethodDungeonTools.DeleteAllPresets)
        else
            MethodDungeonTools:HideAllDialogs()
            frame.DeleteConfirmationFrame:ClearAllPoints()
            frame.DeleteConfirmationFrame:SetPoint("CENTER",MethodDungeonTools.main_frame,"CENTER",0,50)
            local currentPresetName = db.presets[db.currentDungeonIdx][db.currentPreset[db.currentDungeonIdx]].text
            frame.DeleteConfirmationFrame.label:SetText("Delete "..currentPresetName.."?")
            frame.DeleteConfirmationFrame:Show()
        end
	end)

	frame.LinkToChatButton = AceGUI:Create("Button")
	frame.LinkToChatButton:SetText("Share")
	frame.LinkToChatButton:SetWidth(buttonWidth)
	frame.LinkToChatButton.frame:SetNormalFontObject(fontInstance)
	frame.LinkToChatButton.frame:SetHighlightFontObject(fontInstance)
	frame.LinkToChatButton.frame:SetDisabledFontObject(fontInstance)
	frame.LinkToChatButton:SetCallback("OnClick",function(widget,callbackName,value)
        local distribution = MethodDungeonTools:IsPlayerInGroup()
        if not distribution then return end
        local callback = function()
            frame.LinkToChatButton:SetDisabled(true)
            frame.LinkToChatButton.text:SetTextColor(0.5,0.5,0.5)
            frame.LiveSessionButton:SetDisabled(true)
            frame.LiveSessionButton.text:SetTextColor(0.5,0.5,0.5)
            frame.LinkToChatButton:SetText("...")
            frame.LiveSessionButton:SetText("...")
            MethodDungeonTools:SendToGroup(distribution)
        end
        local presetSize = self:GetPresetSize(false,5)
        if presetSize>25000 then
            local prompt = "You are trying to share a very large preset ("..presetSize.." characters)\nIt is recommended to use the export function and share large presets through wago.io instead.\nAre you sure you want to share this preset?\n"
            MethodDungeonTools:OpenConfirmationFrame(450,150,"Sharing large preset","Share",prompt, callback)
        else
            callback()
        end
	end)
    local inGroup = UnitInRaid("player") or IsInGroup()
    MethodDungeonTools.main_frame.LinkToChatButton:SetDisabled(not inGroup)
    if inGroup then
        MethodDungeonTools.main_frame.LinkToChatButton.text:SetTextColor(1,0.8196,0)
    else
        MethodDungeonTools.main_frame.LinkToChatButton.text:SetTextColor(0.5,0.5,0.5)
    end


    frame.ClearPresetButton = AceGUI:Create("Button")
    frame.ClearPresetButton:SetText("Clear")
    frame.ClearPresetButton:SetWidth(buttonWidth)
    frame.ClearPresetButton.frame:SetNormalFontObject(fontInstance)
    frame.ClearPresetButton.frame:SetHighlightFontObject(fontInstance)
    frame.ClearPresetButton.frame:SetDisabledFontObject(fontInstance)
    frame.ClearPresetButton:SetCallback("OnClick",function(widget,callbackName,value)
        MethodDungeonTools:OpenClearPresetDialog()
    end)

    frame.LiveSessionButton = AceGUI:Create("Button")
    frame.LiveSessionButton:SetText("Live")
    frame.LiveSessionButton:SetWidth(buttonWidth)
    frame.LiveSessionButton.frame:SetNormalFontObject(fontInstance)
    frame.LiveSessionButton.frame:SetHighlightFontObject(fontInstance)
    frame.LiveSessionButton.frame:SetDisabledFontObject(fontInstance)
    local c1,c2,c3 = frame.LiveSessionButton.text:GetTextColor()
    frame.LiveSessionButton.normalTextColor = {
        r = c1,
        g = c2,
        b = c3,
    }
    frame.LiveSessionButton:SetCallback("OnClick",function(widget,callbackName,value)
        if MethodDungeonTools.liveSessionActive then
            MethodDungeonTools:LiveSession_Disable()
        else
            MethodDungeonTools:LiveSession_Enable()
        end
    end)
    MethodDungeonTools.main_frame.LiveSessionButton:SetDisabled(not inGroup)
    if inGroup then
        MethodDungeonTools.main_frame.LiveSessionButton.text:SetTextColor(1,0.8196,0)
    else
        MethodDungeonTools.main_frame.LiveSessionButton.text:SetTextColor(0.5,0.5,0.5)
    end

    --MDI
    frame.MDIButton = AceGUI:Create("Button")
    frame.MDIButton:SetText("MDI")
    frame.MDIButton:SetWidth(buttonWidth)
    frame.MDIButton.frame:SetNormalFontObject(fontInstance)
    frame.MDIButton.frame:SetHighlightFontObject(fontInstance)
    frame.MDIButton.frame:SetDisabledFontObject(fontInstance)
    frame.MDIButton:SetCallback("OnClick",function(widget,callbackName,value)
        MethodDungeonTools:ToggleMDIMode()
    end)

	frame.sidePanel.WidgetGroup:AddChild(frame.sidePanelNewButton)
    frame.sidePanel.WidgetGroup:AddChild(frame.sidePanelRenameButton)
    frame.sidePanel.WidgetGroup:AddChild(frame.sidePanelDeleteButton)
    frame.sidePanel.WidgetGroup:AddChild(frame.ClearPresetButton)
	frame.sidePanel.WidgetGroup:AddChild(frame.sidePanelImportButton)
	frame.sidePanel.WidgetGroup:AddChild(frame.sidePanelExportButton)
	frame.sidePanel.WidgetGroup:AddChild(frame.LinkToChatButton)
    frame.sidePanel.WidgetGroup:AddChild(frame.LiveSessionButton)
	frame.sidePanel.WidgetGroup:AddChild(frame.MDIButton)

    --Week Dropdown (Infested / Affixes)
    local beguilingInfo = {
        [1] = {
            ["text"]="Void",
            ["icon"]= CreateTextureMarkup(132886, 64, 64, 20, 20, 0.1, 0.9, 0.1, 0.9,0,0),
        },
        [2] = {
            ["text"]="Tides",
            ["icon"]= CreateTextureMarkup(132315, 64, 64, 20, 20, 0.1, 0.9, 0.1, 0.9,0,0),
        },
        [3] = {
            ["text"]="Enchanted",
            ["icon"]= CreateTextureMarkup(135735, 64, 64, 20, 20, 0.1, 0.9, 0.1, 0.9,0,0),
        },
    }
    local function makeAffixString(week,affixes,longText)
        local ret
        local sep = ""
        for _,affixID in ipairs(affixes) do
            local name, _, filedataid = C_ChallengeMode.GetAffixInfo(affixID)
            name = name or "Unknown"
            filedataid = filedataid or 134400 --questionmark
            if longText then
                ret = ret or ""
                ret = ret..sep..name
                sep = ", "
            else
                ret = ret or week..(week>9 and ". " or ".   ")
                if week == MethodDungeonTools:GetCurrentAffixWeek() then
                    ret = WrapTextInColorCode(ret, "FF00FF00")
                end
                ret = ret..CreateTextureMarkup(filedataid, 64, 64, 20, 20, 0.1, 0.9, 0.1, 0.9,0,0).."  "
            end
        end
        --beguiling configuration
        local w = week%3
        if w == 0 then w = 3 end
        if longText then
            ret = ret.." ("..beguilingInfo[w].text..")"
        else
            ret = ret..beguilingInfo[w].icon
        end
        return ret
    end
    frame.sidePanel.affixDropdown = AceGUI:Create("Dropdown")
    local affixDropdown = frame.sidePanel.affixDropdown
    affixDropdown.text:SetJustifyH("LEFT")
    affixDropdown:SetLabel("Affixes")


    function affixDropdown:UpdateAffixList()
        local affixWeekMarkups = {}
        for week,affixes in ipairs(affixWeeks) do
            tinsert(affixWeekMarkups,makeAffixString(week,affixes))
        end
        local order = {1,2,3,4,5,6,7,8,9,10,11,12}
        affixDropdown:SetList(affixWeekMarkups,order)
        --mouseover list items
        for itemIdx,item in ipairs(affixDropdown.pullout.items) do
            item:SetOnEnter(function()
                GameTooltip:SetOwner(item.frame, "ANCHOR_LEFT",-11,-25)
                local v = affixWeeks[itemIdx]
                GameTooltip:SetText(makeAffixString(itemIdx,v,true),1,1,1,1)
                GameTooltip:Show()
            end)
            item:SetOnLeave(function()
                GameTooltip:Hide()
            end)
        end
    end
    function affixDropdown:SetAffixWeek(key,ignoreReloadPullButtons,ignoreUpdateProgressBar)
        affixDropdown:SetValue(key)
        if not MethodDungeonTools:GetCurrentAffixWeek() then
            frame.sidePanel.affixWeekWarning.image:Hide()
            frame.sidePanel.affixWeekWarning:SetDisabled(true)
        elseif MethodDungeonTools:GetCurrentAffixWeek() == key then
            frame.sidePanel.affixWeekWarning.image:Hide()
            frame.sidePanel.affixWeekWarning:SetDisabled(true)
        else
            frame.sidePanel.affixWeekWarning.image:Show()
            frame.sidePanel.affixWeekWarning:SetDisabled(false)
        end
        MethodDungeonTools:GetCurrentPreset().week = key
        local teeming = MethodDungeonTools:IsPresetTeeming(MethodDungeonTools:GetCurrentPreset())
        MethodDungeonTools:GetCurrentPreset().value.teeming = teeming
        --dont need this here as we just change teeming and infested
        --MethodDungeonTools:UpdateMap()
        MethodDungeonTools:DungeonEnemies_UpdateTeeming()
        --MethodDungeonTools:DungeonEnemies_UpdateInfested(key)
        --MethodDungeonTools:DungeonEnemies_UpdateReaping()
        MethodDungeonTools:UpdateFreeholdSelector(key)
        MethodDungeonTools:DungeonEnemies_UpdateBlacktoothEvent(key)
        MethodDungeonTools:DungeonEnemies_UpdateBeguiling()
        MethodDungeonTools:DungeonEnemies_UpdateBoralusFaction(MethodDungeonTools:GetCurrentPreset().faction)
        MethodDungeonTools:POI_UpdateAll()
        if not ignoreUpdateProgressBar then
            MethodDungeonTools:UpdateProgressbar()
        end
        if not ignoreReloadPullButtons then MethodDungeonTools:ReloadPullButtons() end
        if MethodDungeonTools.liveSessionActive and MethodDungeonTools:GetCurrentPreset().uid == MethodDungeonTools.livePresetUID then
            MethodDungeonTools:LiveSession_SendAffixWeek(key)
        end
    end
    affixDropdown:SetCallback("OnValueChanged",function(widget,callbackName,key)
        affixDropdown:SetAffixWeek(key)
    end)
    affixDropdown:SetCallback("OnEnter",function(...)
        local selectedWeek = affixDropdown:GetValue()
        if not selectedWeek then return end
        GameTooltip:SetOwner(affixDropdown.frame, "ANCHOR_LEFT",-6,-41)
        local v = affixWeeks[selectedWeek]
        GameTooltip:SetText(makeAffixString(selectedWeek,v,true),1,1,1,1)
        GameTooltip:Show()
    end)
    affixDropdown:SetCallback("OnLeave",function(...)
        GameTooltip:Hide()
    end)

    frame.sidePanel.WidgetGroup:AddChild(affixDropdown)

    --affix not current week warning
    frame.sidePanel.affixWeekWarning = AceGUI:Create("Icon")
    local affixWeekWarning = frame.sidePanel.affixWeekWarning
    affixWeekWarning:SetImage("Interface\\DialogFrame\\UI-Dialog-Icon-AlertNew")
    affixWeekWarning:SetImageSize(25,25)
    affixWeekWarning:SetWidth(35)
    affixWeekWarning:SetCallback("OnEnter",function(...)
        GameTooltip:SetOwner(affixDropdown.frame, "ANCHOR_CURSOR")
        GameTooltip:SetText("The selected affixes are not the ones of the current week")
        GameTooltip:Show()
    end)
    affixWeekWarning:SetCallback("OnLeave",function(...)
        GameTooltip:Hide()
    end)
    affixWeekWarning:SetCallback("OnClick",function(...)
        if not MethodDungeonTools:GetCurrentAffixWeek() then return end
        affixDropdown:SetAffixWeek(MethodDungeonTools:GetCurrentAffixWeek())
    end)
    frame.sidePanel.WidgetGroup:AddChild(affixWeekWarning)
    affixWeekWarning.image:Hide()
    affixWeekWarning:SetDisabled(true)



	--Difficulty Selection
	frame.sidePanel.DifficultySliderLabel = AceGUI:Create("Label")
	frame.sidePanel.DifficultySliderLabel:SetText("Level")
	frame.sidePanel.DifficultySliderLabel:SetWidth(35)
	frame.sidePanel.WidgetGroup:AddChild(frame.sidePanel.DifficultySliderLabel)


	frame.sidePanel.DifficultySlider = AceGUI:Create("Slider")
	frame.sidePanel.DifficultySlider:SetSliderValues(1,35,1)
	frame.sidePanel.DifficultySlider:SetWidth(195)	--240
	frame.sidePanel.DifficultySlider:SetValue(db.currentDifficulty)
	frame.sidePanel.DifficultySlider:SetCallback("OnValueChanged",function(widget,callbackName,value)
		local difficulty = tonumber(value)
        db.currentDifficulty = difficulty or db.currentDifficulty
        --MethodDungeonTools:DungeonEnemies_UpdateReaping()
	end)
	frame.sidePanel.WidgetGroup:AddChild(frame.sidePanel.DifficultySlider)


	frame.sidePanel.middleLine = AceGUI:Create("Heading")
	frame.sidePanel.middleLine:SetWidth(240)
	frame.sidePanel.WidgetGroup:AddChild(frame.sidePanel.middleLine)
    frame.sidePanel.WidgetGroup.frame:SetFrameLevel(3)

	--progress bar
	frame.sidePanel.ProgressBar = CreateFrame("Frame", nil, frame.sidePanel, "ScenarioTrackerProgressBarTemplate")
	frame.sidePanel.ProgressBar:Show()
    frame.sidePanel.ProgressBar:ClearAllPoints()
	frame.sidePanel.ProgressBar:SetPoint("TOP",frame.sidePanel.WidgetGroup.frame,"BOTTOM",-10,5)
    MethodDungeonTools:SkinProgressBar(frame.sidePanel.ProgressBar)
end

---ToggleMDIMode
---Enables display to override beguiling+freehold week
function MethodDungeonTools:ToggleMDIMode()
    db.MDI.enabled = not db.MDI.enabled
    self:DisplayMDISelector()
    if self.liveSessionActive then self:LiveSession_SendMDI("toggle",db.MDI.enabled and "1" or "0") end
end

function MethodDungeonTools:DisplayMDISelector()
    local show = db.MDI.enabled
    db = MethodDungeonTools:GetDB()
    if not MethodDungeonTools.MDISelector then
        MethodDungeonTools.MDISelector = AceGUI:Create("SimpleGroup")
        MethodDungeonTools.MDISelector.frame:SetFrameStrata("HIGH")
        MethodDungeonTools.MDISelector.frame:SetFrameLevel(50)
        MethodDungeonTools.MDISelector.frame:SetBackdropColor(unpack(MethodDungeonTools.BackdropColor))
        --fix show hide
        local frame = MethodDungeonTools.main_frame
        local originalShow,originalHide = frame.Show,frame.Hide
        local widget = MethodDungeonTools.MDISelector.frame
        function frame:Hide(...)
            widget:Hide()
            return originalHide(self, ...)
        end
        function frame:Show(...)
            if db.MDI.enabled then widget:Show() end
            return originalShow(self, ...)
        end

        MethodDungeonTools.MDISelector:SetLayout("Flow")
        MethodDungeonTools.MDISelector.frame.bg = MethodDungeonTools.MDISelector.frame:CreateTexture(nil, "BACKGROUND")
        MethodDungeonTools.MDISelector.frame.bg:SetAllPoints(MethodDungeonTools.MDISelector.frame)
        MethodDungeonTools.MDISelector.frame.bg:SetColorTexture(unpack(MethodDungeonTools.BackdropColor))
        MethodDungeonTools.MDISelector:SetWidth(120)
        MethodDungeonTools.MDISelector:SetHeight(90)
        MethodDungeonTools.MDISelector.frame:ClearAllPoints()
        MethodDungeonTools.MDISelector.frame:SetPoint("BOTTOMRIGHT",MethodDungeonTools.main_frame,"BOTTOMRIGHT",0,0)

        local label = AceGUI:Create("Label")
        label:SetText("MDI Mode")
        MethodDungeonTools.MDISelector:AddChild(label)

        --beguiling
        MethodDungeonTools.MDISelector.BeguilingDropDown = AceGUI:Create("Dropdown")
        MethodDungeonTools.MDISelector.BeguilingDropDown:SetLabel("Beguiling:")
        local beguilingList = {"1. Void","2. Tides","3. Enchanted"}
        MethodDungeonTools.MDISelector.BeguilingDropDown:SetList(beguilingList)
        MethodDungeonTools.MDISelector.BeguilingDropDown:SetCallback("OnValueChanged",function(widget,callbackName,key)
            local preset = MethodDungeonTools:GetCurrentPreset()
            preset.mdi.beguiling = key
            MethodDungeonTools:DungeonEnemies_UpdateBeguiling()
            MethodDungeonTools:DungeonEnemies_UpdateBoralusFaction(MethodDungeonTools:GetCurrentPreset().faction)
            MethodDungeonTools:UpdateProgressbar()
            MethodDungeonTools:ReloadPullButtons()
            if self.liveSessionActive and self:GetCurrentPreset().uid == self.livePresetUID then
                self:LiveSession_SendMDI("beguiling",key)
            end
        end)
        MethodDungeonTools.MDISelector:AddChild(MethodDungeonTools.MDISelector.BeguilingDropDown)

        --freehold
        MethodDungeonTools.MDISelector.FreeholdDropDown = AceGUI:Create("Dropdown")
        MethodDungeonTools.MDISelector.FreeholdDropDown:SetLabel("Freehold:")
        local freeholdList = {"1. Cutwater","2. Blacktooth","3. Bilge Rats"}
        MethodDungeonTools.MDISelector.FreeholdDropDown:SetList(freeholdList)
        MethodDungeonTools.MDISelector.FreeholdDropDown:SetCallback("OnValueChanged",function(widget,callbackName,key)
            local preset = MethodDungeonTools:GetCurrentPreset()
            preset.mdi.freehold = key
            if preset.mdi.freeholdJoined then
                MethodDungeonTools:DungeonEnemies_UpdateFreeholdCrew(preset.mdi.freehold)
            end
            MethodDungeonTools:DungeonEnemies_UpdateBlacktoothEvent()
            MethodDungeonTools:UpdateProgressbar()
            MethodDungeonTools:ReloadPullButtons()
            if self.liveSessionActive and self:GetCurrentPreset().uid == self.livePresetUID then
                self:LiveSession_SendMDI("freehold",key)
            end
        end)
        MethodDungeonTools.MDISelector:AddChild(MethodDungeonTools.MDISelector.FreeholdDropDown)

        MethodDungeonTools.MDISelector.FreeholdCheck = AceGUI:Create("CheckBox")
        MethodDungeonTools.MDISelector.FreeholdCheck:SetLabel("Join Crew")
        MethodDungeonTools.MDISelector.FreeholdCheck:SetCallback("OnValueChanged",function(widget,callbackName,value)
            local preset = MethodDungeonTools:GetCurrentPreset()
            preset.mdi.freeholdJoined = value
            MethodDungeonTools:DungeonEnemies_UpdateFreeholdCrew()
            MethodDungeonTools:ReloadPullButtons()
            MethodDungeonTools:UpdateProgressbar()
            if self.liveSessionActive and self:GetCurrentPreset().uid == self.livePresetUID then
                self:LiveSession_SendMDI("join",value and "1" or "0")
            end
        end)
        MethodDungeonTools.MDISelector:AddChild(MethodDungeonTools.MDISelector.FreeholdCheck)


    end
    if show then
        local preset = MethodDungeonTools:GetCurrentPreset()
        preset.mdi = preset.mdi or {}
        --beguiling
        preset.mdi.beguiling = preset.mdi.beguiling or 1
        MethodDungeonTools.MDISelector.BeguilingDropDown:SetValue(preset.mdi.beguiling)
        MethodDungeonTools:DungeonEnemies_UpdateBeguiling()
        MethodDungeonTools:DungeonEnemies_UpdateBoralusFaction(MethodDungeonTools:GetCurrentPreset().faction)
        --freehold
        preset.mdi.freehold = preset.mdi.freehold or 1
        MethodDungeonTools.MDISelector.FreeholdDropDown:SetValue(preset.mdi.freehold)
        preset.mdi.freeholdJoined = preset.mdi.freeholdJoined or false
        MethodDungeonTools.MDISelector.FreeholdCheck:SetValue(preset.mdi.freeholdJoined)
        MethodDungeonTools:DungeonEnemies_UpdateFreeholdCrew()
        MethodDungeonTools:DungeonEnemies_UpdateBlacktoothEvent()
        MethodDungeonTools:UpdateProgressbar()
        MethodDungeonTools:ReloadPullButtons()
        MethodDungeonTools.MDISelector.frame:Show()
        MethodDungeonTools:ToggleFreeholdSelector(false)
    else
        MethodDungeonTools:DungeonEnemies_UpdateBeguiling()
        MethodDungeonTools:DungeonEnemies_UpdateBoralusFaction(MethodDungeonTools:GetCurrentPreset().faction)
        MethodDungeonTools:UpdateFreeholdSelector(MethodDungeonTools:GetCurrentPreset().week)
        MethodDungeonTools:DungeonEnemies_UpdateBlacktoothEvent()
        MethodDungeonTools:UpdateProgressbar()
        MethodDungeonTools:ReloadPullButtons()
        MethodDungeonTools.MDISelector.frame:Hide()
        MethodDungeonTools:ToggleFreeholdSelector(db.currentDungeonIdx == 16)
    end
end


function MethodDungeonTools:UpdatePresetDropDown()
	local dropdown = MethodDungeonTools.main_frame.sidePanel.WidgetGroup.PresetDropDown
	local presetList = {}
	for k,v in pairs(db.presets[db.currentDungeonIdx]) do
		table.insert(presetList,k,v.text)
	end
	dropdown:SetList(presetList)
	dropdown:SetValue(db.currentPreset[db.currentDungeonIdx])
    dropdown:ClearFocus()
end

function MethodDungeonTools:UpdatePresetDropdownTextColor(forceReset)
    local preset = self:GetCurrentPreset()
    local livePreset = self:GetCurrentLivePreset()
    if self.liveSessionActive and preset == livePreset and (not forceReset) then
        local dropdown = MethodDungeonTools.main_frame.sidePanel.WidgetGroup.PresetDropDown
        dropdown.text:SetTextColor(0,1,0,1)
    else
        local dropdown = MethodDungeonTools.main_frame.sidePanel.WidgetGroup.PresetDropDown
        dropdown.text:SetTextColor(1,1,1,1)
    end
end


---FormatEnemyForces
function MethodDungeonTools:FormatEnemyForces(forces,forcesmax,progressbar)
    if not forcesmax then forcesmax = MethodDungeonTools:IsCurrentPresetTeeming() and MethodDungeonTools.dungeonTotalCount[db.currentDungeonIdx].teeming or MethodDungeonTools.dungeonTotalCount[db.currentDungeonIdx].normal end
    if db.enemyForcesFormat == 1 then
        if progressbar then return forces.."/"..forcesmax end
        return forces
    elseif db.enemyForcesFormat == 2 then
        if progressbar then return string.format((forces.."/"..forcesmax.." (%.2f%%)"),(forces/forcesmax)*100) end
        return string.format(forces.." (%.2f%%)",(forces/forcesmax)*100)
    end
end

---Progressbar_SetValue
---Sets the value/progress/color of the count progressbar to the apropriate data
function MethodDungeonTools:Progressbar_SetValue(self,totalCurrent,totalMax)
	local percent = (totalCurrent/totalMax)*100
	if percent >= 102 then
		if totalCurrent-totalMax > 8 then
			self.Bar:SetStatusBarColor(1,0,0,1)
		else
			self.Bar:SetStatusBarColor(0,1,0,1)
		end
    elseif percent >= 100 then
        self.Bar:SetStatusBarColor(0,1,0,1)
	else
		self.Bar:SetStatusBarColor(0.26,0.42,1)
	end
	self.Bar:SetValue(percent)
	self.Bar.Label:SetText(MethodDungeonTools:FormatEnemyForces(totalCurrent,totalMax,true))
	self.AnimValue = percent
end

function MethodDungeonTools:OnPan(cursorX, cursorY)
	local scrollFrame = MethodDungeonToolsScrollFrame
    local scale = MethodDungeonToolsMapPanelFrame:GetScale()/1.5
	local deltaX = (scrollFrame.cursorX - cursorX)/scale
	local deltaY = (cursorY - scrollFrame.cursorY)/scale
	if(abs(deltaX) >= 1 or abs(deltaY) >= 1)then
		local newHorizontalPosition = max(0, deltaX + scrollFrame:GetHorizontalScroll())
		newHorizontalPosition = min(newHorizontalPosition, scrollFrame.maxX)
		local newVerticalPosition = max(0, deltaY + scrollFrame:GetVerticalScroll())
		newVerticalPosition = min(newVerticalPosition, scrollFrame.maxY)
		scrollFrame:SetHorizontalScroll(newHorizontalPosition)
		scrollFrame:SetVerticalScroll(newVerticalPosition)
		scrollFrame.cursorX = cursorX
		scrollFrame.cursorY = cursorY
	end
end

---UpdateProgressbar
---Update the progressbar on the sidepanel with the correct values
function MethodDungeonTools:UpdateProgressbar()
	local teeming = db.presets[db.currentDungeonIdx][db.currentPreset[db.currentDungeonIdx]].value.teeming
    MethodDungeonTools:EnsureDBTables()
    local grandTotal = MethodDungeonTools:CountForces()
	MethodDungeonTools:Progressbar_SetValue(MethodDungeonTools.main_frame.sidePanel.ProgressBar,grandTotal,teeming==true and MethodDungeonTools.dungeonTotalCount[db.currentDungeonIdx].teeming or MethodDungeonTools.dungeonTotalCount[db.currentDungeonIdx].normal)
end


function MethodDungeonTools:ZoomMap(delta,resetZoom)
	local scrollFrame = MethodDungeonToolsScrollFrame
    if not scrollFrame:GetLeft() then return end
	local oldScrollH = scrollFrame:GetHorizontalScroll()
	local oldScrollV = scrollFrame:GetVerticalScroll()

	local mainFrame = MethodDungeonToolsMapPanelFrame

	local oldScale = mainFrame:GetScale()
	local newScale = oldScale + delta * 0.3

	newScale = max(1, newScale)
	newScale = min(15, newScale)
	if resetZoom then newScale = 1 end

	mainFrame:SetScale(newScale)

	local scaledSizeX = mainFrame:GetWidth() * newScale
	local scaledSizeY = mainFrame:GetHeight() * newScale

	scrollFrame.maxX = (scaledSizeX - mainFrame:GetWidth()) / newScale
	scrollFrame.maxY = (scaledSizeY - mainFrame:GetHeight()) / newScale
	scrollFrame.zoomedIn = abs(newScale - 1) > 0.02

	local cursorX,cursorY = GetCursorPosition()
	local frameX = (cursorX / UIParent:GetScale()) - scrollFrame:GetLeft()
	local frameY = scrollFrame:GetTop() - (cursorY / UIParent:GetScale())

	local scaleChange = newScale / oldScale
	local newScrollH =  (scaleChange * frameX - frameX) / newScale + oldScrollH
	local newScrollV =  (scaleChange * frameY - frameY) / newScale + oldScrollV

	newScrollH = min(newScrollH, scrollFrame.maxX)
	newScrollH = max(0, newScrollH)
	newScrollV = min(newScrollV, scrollFrame.maxY)
	newScrollV = max(0, newScrollV)

	scrollFrame:SetHorizontalScroll(newScrollH)
	scrollFrame:SetVerticalScroll(newScrollV)

    MethodDungeonTools:SetPingOffsets(newScale)

end


---ActivatePullTooltip
---
function MethodDungeonTools:ActivatePullTooltip(pull)
    local pullTooltip = MethodDungeonTools.pullTooltip
    --[[
    if not pullTooltip.ranOnce then
        --fix elvui skinning
        pullTooltip:SetPoint("TOPRIGHT",UIParent,"BOTTOMRIGHT")
        pullTooltip:SetPoint("BOTTOMRIGHT",UIParent,"BOTTOMRIGHT")
        pullTooltip:Show()
        pullTooltip.ranOnce = true
    end
    ]]
    pullTooltip.currentPull = pull
    pullTooltip:Show()
end

---UpdatePullTooltip
---Updates the tooltip which is being displayed when a pull is mouseovered
function MethodDungeonTools:UpdatePullTooltip(tooltip)
    local frame = MethodDungeonTools.main_frame
	if not MouseIsOver(frame.sidePanel.pullButtonsScrollFrame.frame) then
        tooltip:Hide()
    elseif MouseIsOver(frame.sidePanel.newPullButton.frame) then
        tooltip:Hide()
	else
		if frame.sidePanel.newPullButtons and tooltip.currentPull and frame.sidePanel.newPullButtons[tooltip.currentPull] then
            --enemy portraits
            local showData
			for k,v in pairs(frame.sidePanel.newPullButtons[tooltip.currentPull].enemyPortraits) do
				if MouseIsOver(v) then
					if v:IsShown() then
                        --model
						if v.enemyData.displayId and (not tooltip.modelNpcId or (tooltip.modelNpcId ~= v.enemyData.displayId)) then
							tooltip.Model:SetDisplayInfo(v.enemyData.displayId)
							tooltip.modelNpcId = v.enemyData.displayId
						end
                        --topString
                        local newLine = "\n"
                        local text = newLine..newLine..newLine..v.enemyData.name.." x"..v.enemyData.quantity..newLine
                        text = text.."Level "..v.enemyData.level.." "..v.enemyData.creatureType..newLine
                        local boss = v.enemyData.isBoss or false
                        local health = MethodDungeonTools:CalculateEnemyHealth(boss,v.enemyData.baseHealth,db.currentDifficulty,v.enemyData.ignoreFortified)
                        text = text..MethodDungeonTools:FormatEnemyHealth(health).." HP"..newLine

                        local totalForcesMax = MethodDungeonTools:IsCurrentPresetTeeming() and MethodDungeonTools.dungeonTotalCount[db.currentDungeonIdx].teeming or MethodDungeonTools.dungeonTotalCount[db.currentDungeonIdx].normal
                        text = text.."Forces: "..MethodDungeonTools:FormatEnemyForces(v.enemyData.count,totalForcesMax,false)

                        tooltip.topString:SetText(text)
                        showData = true
					end
					break
				end
			end
            if showData then
                tooltip.topString:Show()
                tooltip.Model:Show()
            else
                tooltip.topString:Hide()
                tooltip.Model:Hide()
            end

            local countEnemies = 0
            for k,v in pairs(frame.sidePanel.newPullButtons[tooltip.currentPull].enemyPortraits) do
                if v:IsShown() then countEnemies = countEnemies + 1 end
            end
            if countEnemies == 0 then
                tooltip:Hide()
                return
            end
            local pullForces = MethodDungeonTools:CountForces(tooltip.currentPull,true)
            local totalForces = MethodDungeonTools:CountForces(tooltip.currentPull,false)
            local totalForcesMax = MethodDungeonTools:IsCurrentPresetTeeming() and MethodDungeonTools.dungeonTotalCount[db.currentDungeonIdx].teeming or MethodDungeonTools.dungeonTotalCount[db.currentDungeonIdx].normal

            local text = "Forces: "..MethodDungeonTools:FormatEnemyForces(pullForces,totalForcesMax,false)
            text = text.. "\nTotal :"..MethodDungeonTools:FormatEnemyForces(totalForces,totalForcesMax,true)

            tooltip.botString:SetText(text)
            tooltip.botString:Show()
		end
	end
end

---CountForces
---Counts total selected enemy forces in the current preset up to pull
function MethodDungeonTools:CountForces(currentPull,currentOnly)
    --count up to and including the currently selected pull
    currentPull = currentPull or 1000
    local preset = db.presets[db.currentDungeonIdx][db.currentPreset[db.currentDungeonIdx]]
    local pullCurrent = 0
    for pullIdx,pull in pairs(preset.value.pulls) do
        if not currentOnly or (currentOnly and pullIdx == currentPull) then
            if pullIdx <= currentPull then
                for enemyIdx,clones in pairs(pull) do
                    if tonumber(enemyIdx) then
                        for k,v in pairs(clones) do
                            if MethodDungeonTools:IsCloneIncluded(enemyIdx,v) then
                                pullCurrent = pullCurrent + MethodDungeonTools.dungeonEnemies[db.currentDungeonIdx][enemyIdx].count
                            end
                        end
                    end
                end
            else
                break
            end
        end
    end
    return pullCurrent
end

---Checks if the specified clone is part of the current map configuration
function MethodDungeonTools:IsCloneIncluded(enemyIdx,cloneIdx)
    local preset = MethodDungeonTools:GetCurrentPreset()
    local isCloneBlacktoothEvent = MethodDungeonTools.dungeonEnemies[db.currentDungeonIdx][enemyIdx]["clones"][cloneIdx].blacktoothEvent
    local cloneFaction = MethodDungeonTools.dungeonEnemies[db.currentDungeonIdx][enemyIdx]["clones"][cloneIdx].faction

    --MDI override
    local week
    if db.MDI.enabled then
        week = preset.mdi.beguiling or 1
    else
        week = preset.week
    end

    --beguiling weekly configuration
    local weekData = MethodDungeonTools.dungeonEnemies[db.currentDungeonIdx][enemyIdx]["clones"][cloneIdx].week
    if weekData then
        if weekData[week] and not (cloneFaction and cloneFaction~= preset.faction) then
            return true
        else
            return false
        end
    end

    week = week%3
    if week == 0 then week = 3 end
    local isBlacktoothWeek = week == 2

    if not isCloneBlacktoothEvent or isBlacktoothWeek then
        if not (cloneFaction and cloneFaction~= preset.faction) then
            local isCloneTeeming = MethodDungeonTools.dungeonEnemies[db.currentDungeonIdx][enemyIdx]["clones"][cloneIdx].teeming
            local isCloneNegativeTeeming = MethodDungeonTools.dungeonEnemies[db.currentDungeonIdx][enemyIdx]["clones"][cloneIdx].negativeTeeming
            if MethodDungeonTools:IsCurrentPresetTeeming() or ((isCloneTeeming and isCloneTeeming == false) or (not isCloneTeeming)) then
                if not(MethodDungeonTools:IsCurrentPresetTeeming() and isCloneNegativeTeeming) then
                    return true
                end
            end
        end
    end
end

---IsCurrentPresetTeeming
---Returns true if the current preset has teeming turned on, false otherwise
function MethodDungeonTools:IsCurrentPresetTeeming()
    --return self:GetCurrentPreset().week
    return db.presets[db.currentDungeonIdx][db.currentPreset[db.currentDungeonIdx]].value.teeming
end

---IsCurrentPresetFortified
function MethodDungeonTools:IsCurrentPresetFortified()
    return self:GetCurrentPreset().week%2 == 0
end

---IsCurrentPresetTyrannical
function MethodDungeonTools:IsCurrentPresetTyrannical()
    return self:GetCurrentPreset().week%2 == 1
end

---MethodDungeonTools.OnMouseDown
---Handles mouse-down events on the map scrollframe
MethodDungeonTools.OnMouseDown = function(self,button)
	local scrollFrame = MethodDungeonTools.main_frame.scrollFrame
	if scrollFrame.zoomedIn then
		scrollFrame.panning = true
		scrollFrame.cursorX,scrollFrame.cursorY = GetCursorPosition()
	end
    scrollFrame.oldX = scrollFrame.cursorX
    scrollFrame.oldY = scrollFrame.cursorY
end

---MethodDungeonTools.OnMouseUp
---handles mouse-up events on the map scrollframe
MethodDungeonTools.OnMouseUp = function(self,button)
	local scrollFrame = MethodDungeonTools.main_frame.scrollFrame
    if scrollFrame.panning then scrollFrame.panning = false end

    --play minimap ping on right click at cursor position
    --only ping if we didnt pan
    if scrollFrame.oldX==scrollFrame.cursorX or scrollFrame.oldY==scrollFrame.cursorY then
        if button == "RightButton" then
            local x,y = MethodDungeonTools:GetCursorPosition()
            MethodDungeonTools:PingMap(x,y)
            local sublevel = MethodDungeonTools:GetCurrentSubLevel()
            if MethodDungeonTools.liveSessionActive then MethodDungeonTools:LiveSession_SendPing(x,y,sublevel) end
        end
    end
end

---PingMap
---Pings the map
function MethodDungeonTools:PingMap(x,y)
    self.ping:ClearAllPoints()
    self.ping:SetPoint("CENTER",self.main_frame.mapPanelTile1,"TOPLEFT",x,y)
    self.ping:SetModel("interface/minimap/ping/minimapping.m2")
    local mainFrame = MethodDungeonToolsMapPanelFrame
    local mapScale = mainFrame:GetScale()
    self:SetPingOffsets(mapScale)
    self.ping:Show()
    UIFrameFadeOut(self.ping, 2, 1, 0)
    self.ping:SetSequence(0)
end

function MethodDungeonTools:SetPingOffsets(mapScale)
    local scale = 0.35
    local offset = (10.25/1000)*mapScale
    MethodDungeonTools.ping:SetTransform(offset,offset,0,0,0,0,scale)
end

---SetCurrentSubLevel
---Sets the sublevel of the currently active preset, need to UpdateMap to reflect the change in UI
function MethodDungeonTools:SetCurrentSubLevel(sublevel)
    MethodDungeonTools:GetCurrentPreset().value.currentSublevel = sublevel
end

---GetCurrentPull
---Returns the current pull of the currently active preset
function MethodDungeonTools:GetCurrentPull()
    local selection = MethodDungeonTools:GetSelection()
    return selection[#selection]
end

---GetCurrentSubLevel
---Returns the sublevel of the currently active preset
function MethodDungeonTools:GetCurrentSubLevel()
	return MethodDungeonTools:GetCurrentPreset().value.currentSublevel
end

---GetCurrentPreset
---Returns the current preset
function MethodDungeonTools:GetCurrentPreset()
    return db.presets[db.currentDungeonIdx][db.currentPreset[db.currentDungeonIdx]]
end

---GetCurrentLivePreset
function MethodDungeonTools:GetCurrentLivePreset()
    if not self.livePresetUID then return end
    if self.liveUpdateFrameOpen then
        for fullName,cachedPreset in pairs(self.transmissionCache) do
            if cachedPreset.uid == self.livePresetUID then
                return cachedPreset
            end
        end
    end
    for dungeonIdx,presets in pairs(db.presets) do
        for presetIdx,preset in pairs(presets) do
            if preset.uid and preset.uid == self.livePresetUID then
                return preset,presetIdx
            end
        end
    end
end

---ReturnToLivePreset
function MethodDungeonTools:ReturnToLivePreset()
    local preset,presetIdx = self:GetCurrentLivePreset()
    self:UpdateToDungeon(preset.value.currentDungeonIdx,true)
    db.currentPreset[db.currentDungeonIdx] = presetIdx
    self:UpdatePresetDropDown()
    self:UpdateMap()
end

---SetLivePreset
function MethodDungeonTools:SetLivePreset()
    local preset = self:GetCurrentPreset()
    self:SetUniqueID(preset)
    self.livePresetUID = preset.uid
    self:LiveSession_SendPreset(preset)
    self:UpdatePresetDropdownTextColor()
    self.main_frame.setLivePresetButton:Hide()
    self.main_frame.liveReturnButton:Hide()
end

---IsWeekTeeming
---Returns if the current week has an affix week set that inlcludes the teeming affix
function MethodDungeonTools:IsWeekTeeming(week)
    if not week then week = MethodDungeonTools:GetCurrentAffixWeek() or 1 end
    return affixWeeks[week][1] == 5
end

---IsPresetTeeming
---Returns if the preset is set to a week which contains the teeming affix
function MethodDungeonTools:IsPresetTeeming(preset)
    return MethodDungeonTools:IsWeekTeeming(preset.week)
end


function MethodDungeonTools:MakeMapTexture(frame)
    MethodDungeonTools.contextMenuList = {}

    tinsert(MethodDungeonTools.contextMenuList, {
        text = "Close",
        notCheckable = 1,
        func = frame.contextDropdown:Hide()
    })

	-- Scroll Frame
	if frame.scrollFrame == nil then
		frame.scrollFrame = CreateFrame("ScrollFrame", "MethodDungeonToolsScrollFrame",frame)
		frame.scrollFrame:ClearAllPoints()
		frame.scrollFrame:SetSize(sizex*db.scale, sizey*db.scale)
		--frame.scrollFrame:SetPoint("TOPLEFT", frame, "TOPLEFT", 0, 0)
        frame.scrollFrame:SetAllPoints(frame)

		-- Enable mousewheel scrolling
		frame.scrollFrame:EnableMouseWheel(true)
		frame.scrollFrame:SetScript("OnMouseWheel", function(self, delta)
            MethodDungeonTools:ZoomMap(delta)
		end)

		--PAN
		frame.scrollFrame:EnableMouse(true)
		frame.scrollFrame:SetScript("OnMouseDown", MethodDungeonTools.OnMouseDown)
		frame.scrollFrame:SetScript("OnMouseUp", MethodDungeonTools.OnMouseUp)


		frame.scrollFrame:SetScript("OnUpdate", function(self)
			if (MethodDungeonTools.main_frame.scrollFrame.panning) then
				local x, y = GetCursorPosition()
				MethodDungeonTools:OnPan(x, y)
			end
        end)

		if frame.mapPanelFrame == nil then
			frame.mapPanelFrame = CreateFrame("frame","MethodDungeonToolsMapPanelFrame",nil)
			frame.mapPanelFrame:ClearAllPoints()
			frame.mapPanelFrame:SetSize(sizex*db.scale, sizey*db.scale)
			--frame.mapPanelFrame:SetPoint("TOPLEFT", frame, "TOPLEFT", 0, 0)
            frame.mapPanelFrame:SetAllPoints(frame)
		end

		--create the 12 tiles and set the scrollchild
		for i=1,12 do
			frame["mapPanelTile"..i] = frame.mapPanelFrame:CreateTexture("MethodDungeonToolsmapPanelTile"..i, "BACKGROUND")
			frame["mapPanelTile"..i]:SetDrawLayer(canvasDrawLayer, 0)
			--frame["mapPanelTile"..i]:SetAlpha(0.3)
			frame["mapPanelTile"..i]:SetSize(frame:GetWidth()/4+(5*db.scale),frame:GetWidth()/4+(5*db.scale))
		end
		frame.mapPanelTile1:SetPoint("TOPLEFT",frame.mapPanelFrame,"TOPLEFT",0,0)
		frame.mapPanelTile2:SetPoint("TOPLEFT",frame.mapPanelTile1,"TOPRIGHT")
		frame.mapPanelTile3:SetPoint("TOPLEFT",frame.mapPanelTile2,"TOPRIGHT")
		frame.mapPanelTile4:SetPoint("TOPLEFT",frame.mapPanelTile3,"TOPRIGHT")
		frame.mapPanelTile5:SetPoint("TOPLEFT",frame.mapPanelTile1,"BOTTOMLEFT")
		frame.mapPanelTile6:SetPoint("TOPLEFT",frame.mapPanelTile5,"TOPRIGHT")
		frame.mapPanelTile7:SetPoint("TOPLEFT",frame.mapPanelTile6,"TOPRIGHT")
		frame.mapPanelTile8:SetPoint("TOPLEFT",frame.mapPanelTile7,"TOPRIGHT")
		frame.mapPanelTile9:SetPoint("TOPLEFT",frame.mapPanelTile5,"BOTTOMLEFT")
		frame.mapPanelTile10:SetPoint("TOPLEFT",frame.mapPanelTile9,"TOPRIGHT")
		frame.mapPanelTile11:SetPoint("TOPLEFT",frame.mapPanelTile10,"TOPRIGHT")
		frame.mapPanelTile12:SetPoint("TOPLEFT",frame.mapPanelTile11,"TOPRIGHT")
		frame.scrollFrame:SetScrollChild(frame.mapPanelFrame)

        frame.scrollFrame.cursorX = 0
        frame.scrollFrame.cursorY = 0
        MethodDungeonTools:OnPan(frame.scrollFrame.cursorX,frame.scrollFrame.cursorY)
	end

end

local function round(number, decimals)
    return (("%%.%df"):format(decimals)):format(number)
end
function MethodDungeonTools:CalculateEnemyHealth(boss,baseHealth,level,ignoreFortified)
    local fortified = MethodDungeonTools:IsCurrentPresetFortified()
    local tyrannical = MethodDungeonTools:IsCurrentPresetTyrannical()
	local mult = 1
	if boss == false and fortified == true and (not ignoreFortified) then mult = 1.2 end
	if boss == true and tyrannical == true then mult = 1.4 end
	mult = round((1.10^math.max(level-2,0))*mult,2)
	return round(mult*baseHealth,0)
end

function MethodDungeonTools:ReverseCalcEnemyHealth(unit,level,boss)
    local health = UnitHealthMax(unit)
    local fortified = MethodDungeonTools:IsCurrentPresetFortified()
    local tyrannical = MethodDungeonTools:IsCurrentPresetTyrannical()
    local mult = 1
    if boss == false and fortified == true then mult = 1.2 end
    if boss == true and tyrannical == true then mult = 1.4 end
    mult = round((1.10^math.max(level-2,0))*mult,2)
    local baseHealth = health/mult
    return baseHealth
end

function MethodDungeonTools:FormatEnemyHealth(amount)
	amount = tonumber(amount)
    if not amount then return "" end
    if amount < 1e3 then
        return 0
    elseif amount >= 1e12 then
        return string.format("%.3ft", amount/1e12)
    elseif amount >= 1e9 then
        return string.format("%.3fb", amount/1e9)
    elseif amount >= 1e6 then
        return string.format("%.2fm", amount/1e6)
    elseif amount >= 1e3 then
        return string.format("%.1fk", amount/1e3)
    end
end







function MethodDungeonTools:UpdateDungeonEnemies()
    MethodDungeonTools:DungeonEnemies_UpdateEnemies()
end

function MethodDungeonTools:HideAllDialogs()
	MethodDungeonTools.main_frame.presetCreationFrame:Hide()
	MethodDungeonTools.main_frame.presetImportFrame:Hide()
	MethodDungeonTools.main_frame.ExportFrame:Hide()
	MethodDungeonTools.main_frame.RenameFrame:Hide()
	MethodDungeonTools.main_frame.ClearConfirmationFrame:Hide()
	MethodDungeonTools.main_frame.DeleteConfirmationFrame:Hide()
    if MethodDungeonTools.main_frame.ConfirmationFrame then MethodDungeonTools.main_frame.ConfirmationFrame:Hide() end
end

function MethodDungeonTools:OpenImportPresetDialog()
	MethodDungeonTools:HideAllDialogs()
    MethodDungeonTools.main_frame.presetImportFrame:ClearAllPoints()
	MethodDungeonTools.main_frame.presetImportFrame:SetPoint("CENTER",MethodDungeonTools.main_frame,"CENTER",0,50)
	MethodDungeonTools.main_frame.presetImportFrame:Show()
	MethodDungeonTools.main_frame.presetImportBox:SetText("")
	MethodDungeonTools.main_frame.presetImportBox:SetFocus()
    MethodDungeonTools.main_frame.presetImportLabel:SetText(nil)
end

function MethodDungeonTools:OpenNewPresetDialog()
	MethodDungeonTools:HideAllDialogs()
	local presetList = {}
	local countPresets = 0
	for k,v in pairs(db.presets[db.currentDungeonIdx]) do
		if v.text ~= "<New Preset>" then
			table.insert(presetList,k,v.text)
			countPresets=countPresets+1
		end
	end
	table.insert(presetList,1,"Empty")
	MethodDungeonTools.main_frame.PresetCreationDropDown:SetList(presetList)
	MethodDungeonTools.main_frame.PresetCreationDropDown:SetValue(1)
	MethodDungeonTools.main_frame.PresetCreationEditbox:SetText("Preset "..countPresets+1)
    MethodDungeonTools.main_frame.presetCreationFrame:ClearAllPoints()
	MethodDungeonTools.main_frame.presetCreationFrame:SetPoint("CENTER",MethodDungeonTools.main_frame,"CENTER",0,50)
	MethodDungeonTools.main_frame.presetCreationFrame:SetStatusText("")
	MethodDungeonTools.main_frame.presetCreationFrame:Show()
	MethodDungeonTools.main_frame.presetCreationCreateButton:SetDisabled(false)
	MethodDungeonTools.main_frame.presetCreationCreateButton.text:SetTextColor(1,0.8196,0)
	MethodDungeonTools.main_frame.PresetCreationEditbox:SetFocus()
	MethodDungeonTools.main_frame.PresetCreationEditbox:HighlightText(0,50)
	MethodDungeonTools.main_frame.presetImportBox:SetText("")
end

function MethodDungeonTools:OpenClearPresetDialog()
    MethodDungeonTools:HideAllDialogs()
    MethodDungeonTools.main_frame.ClearConfirmationFrame:ClearAllPoints()
    MethodDungeonTools.main_frame.ClearConfirmationFrame:SetPoint("CENTER",MethodDungeonTools.main_frame,"CENTER",0,50)
    local currentPresetName = db.presets[db.currentDungeonIdx][db.currentPreset[db.currentDungeonIdx]].text
    MethodDungeonTools.main_frame.ClearConfirmationFrame.label:SetText("Clear "..currentPresetName.."?")
    MethodDungeonTools.main_frame.ClearConfirmationFrame:Show()
end


function MethodDungeonTools:UpdateDungeonDropDown()
	local group = MethodDungeonTools.main_frame.DungeonSelectionGroup
    group.DungeonDropdown:SetList({})
    if db.currentExpansion == 1 then
        for i=1,14 do
            group.DungeonDropdown:AddItem(i,dungeonList[i])
        end
    elseif db.currentExpansion == 2 then
        for i=15,25 do
            group.DungeonDropdown:AddItem(i,dungeonList[i])
        end
    end
	group.DungeonDropdown:SetValue(db.currentDungeonIdx)
	group.SublevelDropdown:SetList(dungeonSubLevels[db.currentDungeonIdx])
	group.SublevelDropdown:SetValue(db.presets[db.currentDungeonIdx][db.currentPreset[db.currentDungeonIdx]].value.currentSublevel)
    group.DungeonDropdown:ClearFocus()
    group.SublevelDropdown:ClearFocus()
end

---CreateDungeonSelectDropdown
---Creates both dungeon and sublevel dropdowns
function MethodDungeonTools:CreateDungeonSelectDropdown(frame)
	--Simple Group to hold both dropdowns
	frame.DungeonSelectionGroup = AceGUI:Create("SimpleGroup")
	local group = frame.DungeonSelectionGroup
    group.frame:SetFrameStrata("HIGH")
    group.frame:SetFrameLevel(50)
	group:SetWidth(200)
	group:SetHeight(50)
	group:SetPoint("TOPLEFT",frame.topPanel,"BOTTOMLEFT",0,2)
    group:SetLayout("List")

    MethodDungeonTools:FixAceGUIShowHide(group)

    --dungeon select
	group.DungeonDropdown = AceGUI:Create("Dropdown")
	group.DungeonDropdown.text:SetJustifyH("LEFT")
	group.DungeonDropdown:SetCallback("OnValueChanged",function(widget,callbackName,key)
		if key==14 or key == 25 then
            db.currentExpansion = (db.currentExpansion%2)+1
            db.currentDungeonIdx = key==14 and 15 or 1
            MethodDungeonTools:UpdateDungeonDropDown()
            MethodDungeonTools:UpdateToDungeon(db.currentDungeonIdx)
		else
            MethodDungeonTools:UpdateToDungeon(key)
		end
	end)
	group:AddChild(group.DungeonDropdown)

	--sublevel select
	group.SublevelDropdown = AceGUI:Create("Dropdown")
	group.SublevelDropdown.text:SetJustifyH("LEFT")
	group.SublevelDropdown:SetCallback("OnValueChanged",function(widget,callbackName,key)
		db.presets[db.currentDungeonIdx][db.currentPreset[db.currentDungeonIdx]].value.currentSublevel = key
		MethodDungeonTools:UpdateMap()
        MethodDungeonTools:ZoomMap(1,true)
	end)
	group:AddChild(group.SublevelDropdown)

	MethodDungeonTools:UpdateDungeonDropDown()
end

---EnsureDBTables
---Makes sure profiles are valid and have their fields set
function MethodDungeonTools:EnsureDBTables()
    local preset = MethodDungeonTools:GetCurrentPreset()
    preset.week = preset.week or MethodDungeonTools:GetCurrentAffixWeek()
	db.currentPreset[db.currentDungeonIdx] = db.currentPreset[db.currentDungeonIdx] or 1
    db.presets[db.currentDungeonIdx][db.currentPreset[db.currentDungeonIdx]].value.currentDungeonIdx = db.currentDungeonIdx
	db.presets[db.currentDungeonIdx][db.currentPreset[db.currentDungeonIdx]].value.currentSublevel = db.presets[db.currentDungeonIdx][db.currentPreset[db.currentDungeonIdx]].value.currentSublevel or 1
	db.presets[db.currentDungeonIdx][db.currentPreset[db.currentDungeonIdx]].value.currentPull = db.presets[db.currentDungeonIdx][db.currentPreset[db.currentDungeonIdx]].value.currentPull or 1
	db.presets[db.currentDungeonIdx][db.currentPreset[db.currentDungeonIdx]].value.pulls = db.presets[db.currentDungeonIdx][db.currentPreset[db.currentDungeonIdx]].value.pulls or {}
    -- make sure, that at least 1 pull exists
    if #db.presets[db.currentDungeonIdx][db.currentPreset[db.currentDungeonIdx]].value.pulls == 0 then
        db.presets[db.currentDungeonIdx][db.currentPreset[db.currentDungeonIdx]].value.pulls[1] = {}
    end

    -- Set current pull to last pull, if the actual current pull does not exists anymore
    if not db.presets[db.currentDungeonIdx][db.currentPreset[db.currentDungeonIdx]].value.pulls[db.presets[db.currentDungeonIdx][db.currentPreset[db.currentDungeonIdx]].value.currentPull] then
        db.presets[db.currentDungeonIdx][db.currentPreset[db.currentDungeonIdx]].value.currentPull = #db.presets[db.currentDungeonIdx][db.currentPreset[db.currentDungeonIdx]].value.pulls
    end

	for k,v in pairs(db.presets[db.currentDungeonIdx][db.currentPreset[db.currentDungeonIdx]].value.pulls) do
		if k ==0  then
			db.presets[db.currentDungeonIdx][db.currentPreset[db.currentDungeonIdx]].value.pulls[0] = nil
			break
		end
	end

    --removed clones: remove data from presets
    for pullIdx,pull in pairs(preset.value.pulls) do
        for enemyIdx,clones in pairs(pull) do

            if tonumber(enemyIdx) then
                --enemy does not exist at all anymore
                if not MethodDungeonTools.dungeonEnemies[db.currentDungeonIdx][enemyIdx] then
                    pull[enemyIdx] = nil
                else
                    --only clones
                    for k,v in pairs(clones) do
                        if not MethodDungeonTools.dungeonEnemies[db.currentDungeonIdx][enemyIdx]["clones"][v] then
                            clones[k] = nil
                        end
                    end
                end
            end
        end
        pull["color"] = pull["color"] or db.defaultColor
    end

    MethodDungeonTools:GetCurrentPreset().week = MethodDungeonTools:GetCurrentPreset().week or MethodDungeonTools:GetCurrentAffixWeek()

    if db.currentDungeonIdx == 19 then
        local englishFaction = UnitFactionGroup("player")
        preset.faction  = preset.faction or (englishFaction and englishFaction=="Alliance") and 2 or 1
    end

    if db.currentDungeonIdx == 16 and (not preset.freeholdCrewSelected) then
        local week = preset.week
        week = week%3
        if week == 0 then week = 3 end
        preset.freeholdCrew = week
        preset.freeholdCrewSelected = true
    end


    db.MDI = db.MDI or {}
    preset.mdi = preset.mdi or {}
    preset.mdi.freehold = preset.mdi.freehold or 1
    preset.mdi.freeholdJoined = preset.mdi.freeholdJoined or false
    preset.mdi.beguiling = preset.mdi.beguiling or 1
end



function MethodDungeonTools:UpdateMap(ignoreSetSelection,ignoreReloadPullButtons,ignoreUpdateProgressBar)
	local mapName
	local frame = MethodDungeonTools.main_frame
	mapName = MethodDungeonTools.dungeonMaps[db.currentDungeonIdx][0]
	MethodDungeonTools:EnsureDBTables()
    local preset = MethodDungeonTools:GetCurrentPreset()
	local fileName = MethodDungeonTools.dungeonMaps[db.currentDungeonIdx][preset.value.currentSublevel]
	local path = "Interface\\WorldMap\\"..mapName.."\\"
	for i=1,12 do
		local texName = path..fileName..i
		if frame["mapPanelTile"..i] then
			frame["mapPanelTile"..i]:SetTexture(texName)
		end
	end
	MethodDungeonTools:UpdateDungeonEnemies()
	if not ignoreReloadPullButtons then
		MethodDungeonTools:ReloadPullButtons()
	end
	--handle delete button disable/enable
	local presetCount = 0
	for k,v in pairs(db.presets[db.currentDungeonIdx]) do
		presetCount = presetCount + 1
	end
	if (db.currentPreset[db.currentDungeonIdx] == 1 or db.currentPreset[db.currentDungeonIdx] == presetCount) or MethodDungeonTools.liveSessionActive then
		MethodDungeonTools.main_frame.sidePanelDeleteButton:SetDisabled(true)
		MethodDungeonTools.main_frame.sidePanelDeleteButton.text:SetTextColor(0.5,0.5,0.5)
	else
		MethodDungeonTools.main_frame.sidePanelDeleteButton:SetDisabled(false)
		MethodDungeonTools.main_frame.sidePanelDeleteButton.text:SetTextColor(1,0.8196,0)
	end
    --live mode
    local livePreset = MethodDungeonTools:GetCurrentLivePreset()
    if MethodDungeonTools.liveSessionActive and preset ~= livePreset then
        MethodDungeonTools.main_frame.liveReturnButton:Show()
        MethodDungeonTools.main_frame.setLivePresetButton:Show()
    else
        MethodDungeonTools.main_frame.liveReturnButton:Hide()
        MethodDungeonTools.main_frame.setLivePresetButton:Hide()
    end
    MethodDungeonTools:UpdatePresetDropdownTextColor()

	if not ignoreSetSelection then MethodDungeonTools:SetSelectionToPull(preset.value.currentPull) end
	MethodDungeonTools:UpdateDungeonDropDown()
    frame.sidePanel.affixDropdown:SetAffixWeek(MethodDungeonTools:GetCurrentPreset().week,ignoreReloadPullButtons,ignoreUpdateProgressBar)
    MethodDungeonTools:POI_UpdateAll()
    MethodDungeonTools:ToggleFreeholdSelector(db.currentDungeonIdx == 16)
    MethodDungeonTools:ToggleBoralusSelector(db.currentDungeonIdx == 19)
    MethodDungeonTools:DisplayMDISelector()
    MethodDungeonTools:DrawAllPresetObjects()
end

---UpdateToDungeon
---Updates the map to the specified dungeon
function MethodDungeonTools:UpdateToDungeon(dungeonIdx,ignoreUpdateMap)
    if db.currentExpansion == 1 then
        if dungeonIdx>=15 then
            db.currentExpansion = 2
        end
    elseif db.currentExpansion == 2 then
        if dungeonIdx<=14 then
            db.currentExpansion = 1
        end
    end
    db.currentDungeonIdx = dungeonIdx
	if not db.presets[db.currentDungeonIdx][db.currentPreset[db.currentDungeonIdx]].value.currentSublevel then db.presets[db.currentDungeonIdx][db.currentPreset[db.currentDungeonIdx]].value.currentSublevel=1 end
	MethodDungeonTools:UpdatePresetDropDown()
	if not ignoreUpdateMap then MethodDungeonTools:UpdateMap() end
    MethodDungeonTools:ZoomMap(1,true)
end

function MethodDungeonTools:DeletePreset(index)
	tremove(db.presets[db.currentDungeonIdx],index)
	db.currentPreset[db.currentDungeonIdx] = index-1
	MethodDungeonTools:UpdatePresetDropDown()
	MethodDungeonTools:UpdateMap()
end

---CountPresets
---Counts the number of presets of the current dungeon
function MethodDungeonTools:CountPresets()
    return #db.presets[db.currentDungeonIdx]-2
end

---DeleteAllPresets
---Deletes all presets from the current dungeon
function MethodDungeonTools:DeleteAllPresets()
    local countPresets = #db.presets[db.currentDungeonIdx]-1
    for i=countPresets,2,-1 do
        tremove(db.presets[db.currentDungeonIdx],i)
        db.currentPreset[db.currentDungeonIdx] = i-1
    end
    MethodDungeonTools:UpdatePresetDropDown()
    MethodDungeonTools:UpdateMap()
end

function MethodDungeonTools:ClearPreset(preset,silent)
    if preset == self:GetCurrentPreset() then silent = false end
	table.wipe(preset.value.pulls)
	preset.value.currentPull = 1
	--MethodDungeonTools:DeleteAllPresetObjects()
    MethodDungeonTools:EnsureDBTables()
    if not silent then
        MethodDungeonTools:UpdateMap()
        MethodDungeonTools:ReloadPullButtons()
    end
end

function MethodDungeonTools:CreateNewPreset(name)
	if name == "<New Preset>" then
		MethodDungeonTools.main_frame.presetCreationLabel:SetText("Cannot create preset '"..name.."'")
		MethodDungeonTools.main_frame.presetCreationCreateButton:SetDisabled(true)
		MethodDungeonTools.main_frame.presetCreationCreateButton.text:SetTextColor(0.5,0.5,0.5)
		MethodDungeonTools.main_frame.presetCreationFrame:DoLayout()
		return
	end
	local duplicate = false
	local countPresets = 0
	for k,v in pairs(db.presets[db.currentDungeonIdx]) do
		countPresets = countPresets + 1
		if v.text == name then duplicate = true end
	end
	if duplicate == false then
		db.presets[db.currentDungeonIdx][countPresets+1] = db.presets[db.currentDungeonIdx][countPresets] --put <New Preset> at the end of the list

		local startingPointPresetIdx = MethodDungeonTools.main_frame.PresetCreationDropDown:GetValue()-1
		if startingPointPresetIdx>0 then
			db.presets[db.currentDungeonIdx][countPresets] = MethodDungeonTools:CopyObject(db.presets[db.currentDungeonIdx][startingPointPresetIdx])
			db.presets[db.currentDungeonIdx][countPresets].text = name
			db.presets[db.currentDungeonIdx][countPresets].uid = nil
		else
			db.presets[db.currentDungeonIdx][countPresets] = {text=name,value={}}
		end

		db.currentPreset[db.currentDungeonIdx] = countPresets
		MethodDungeonTools.main_frame.presetCreationFrame:Hide()
		MethodDungeonTools:UpdatePresetDropDown()
		MethodDungeonTools:UpdateMap()
	else
		MethodDungeonTools.main_frame.presetCreationLabel:SetText("'"..name.."' already exists.")
		MethodDungeonTools.main_frame.presetCreationCreateButton:SetDisabled(true)
		MethodDungeonTools.main_frame.presetCreationCreateButton.text:SetTextColor(0.5,0.5,0.5)
		MethodDungeonTools.main_frame.presetCreationFrame:DoLayout()
	end
end



function MethodDungeonTools:SanitizePresetName(text)
	--check if name is valid, block button if so, unblock if valid
	if text == "<New Preset>" then
		return false
	else
		local duplicate = false
		local countPresets = 0
		for k,v in pairs(db.presets[db.currentDungeonIdx]) do
			countPresets = countPresets + 1
			if v.text == text then duplicate = true end
		end
		return not duplicate and text or false
	end
end


function MethodDungeonTools:MakeChatPresetImportFrame(frame)
    frame.chatPresetImportFrame = AceGUI:Create("Frame")
    local chatImport = frame.chatPresetImportFrame
    chatImport:SetTitle("Import Preset")
    chatImport:SetWidth(400)
    chatImport:SetHeight(100)
    chatImport:EnableResize(false)
    chatImport:SetLayout("Flow")
    chatImport:SetCallback("OnClose", function(widget)
        MethodDungeonTools:UpdatePresetDropDown()
        if db.currentPreset[db.currentDungeonIdx] ~= 1 then
            MethodDungeonTools.main_frame.sidePanelDeleteButton:SetDisabled(false)
            MethodDungeonTools.main_frame.sidePanelDeleteButton.text:SetTextColor(1,0.8196,0)
        end
    end)
    chatImport.defaultText = "Import Preset:\n"
    chatImport.importLabel = AceGUI:Create("Label")
    chatImport.importLabel:SetText(chatImport.defaultText)
    chatImport.importLabel:SetWidth(250)
    --chatImport.importLabel:SetColor(1,0,0)

    chatImport.importButton = AceGUI:Create("Button")
    local importButton = chatImport.importButton
    importButton:SetText("Import")
    importButton:SetWidth(100)
    importButton:SetCallback("OnClick", function()
        local newPreset = chatImport.currentPreset
        if MethodDungeonTools:ValidateImportPreset(newPreset) then
            chatImport:Hide()
            MethodDungeonTools:ImportPreset(MethodDungeonTools:DeepCopy(newPreset))
        else
            print("MDT: Error importing preset report to author")
        end
    end)
    chatImport:AddChild(chatImport.importLabel)
    chatImport:AddChild(importButton)
    chatImport:Hide()

end

function MethodDungeonTools:OpenChatImportPresetDialog(sender,preset,live)
    MethodDungeonTools:HideAllDialogs()
    local chatImport = MethodDungeonTools.main_frame.chatPresetImportFrame
    chatImport:ClearAllPoints()
    chatImport:SetPoint("CENTER",MethodDungeonTools.main_frame,"CENTER",0,50)
    chatImport.currentPreset = preset
    local dungeon = MethodDungeonTools:GetDungeonName(preset.value.currentDungeonIdx)
    local name = preset.text
    chatImport:Show()
    chatImport.importLabel:SetText(chatImport.defaultText..sender.. ": "..dungeon.." - "..name)
    chatImport:SetTitle("Import Preset")
    chatImport.importButton:SetText("Import")
    chatImport.live = nil
    if live then
        chatImport.importLabel:SetText("Join Live Session:\n"..sender.. ": "..dungeon.." - "..name)
        chatImport:SetTitle("Live Session")
        chatImport.importButton:SetText("Join")
        chatImport.live = true
    end
end

function MethodDungeonTools:MakePresetImportFrame(frame)
	frame.presetImportFrame = AceGUI:Create("Frame")
	frame.presetImportFrame:SetTitle("Import Preset")
	frame.presetImportFrame:SetWidth(400)
	frame.presetImportFrame:SetHeight(200)
	frame.presetImportFrame:EnableResize(false)
	frame.presetImportFrame:SetLayout("Flow")
	frame.presetImportFrame:SetCallback("OnClose", function(widget)
		MethodDungeonTools:UpdatePresetDropDown()
		if db.currentPreset[db.currentDungeonIdx] ~= 1 then
			MethodDungeonTools.main_frame.sidePanelDeleteButton:SetDisabled(false)
			MethodDungeonTools.main_frame.sidePanelDeleteButton.text:SetTextColor(1,0.8196,0)
		end
	end)

	frame.presetImportLabel = AceGUI:Create("Label")
	frame.presetImportLabel:SetText(nil)
	frame.presetImportLabel:SetWidth(390)
	frame.presetImportLabel:SetColor(1,0,0)

	local importString	= ""
	frame.presetImportBox = AceGUI:Create("EditBox")
	frame.presetImportBox:SetLabel("Import Preset:")
	frame.presetImportBox:SetWidth(255)
	frame.presetImportBox:SetCallback("OnEnterPressed", function(widget, event, text) importString = text end)
	frame.presetImportFrame:AddChild(frame.presetImportBox)

	local importButton = AceGUI:Create("Button")
	importButton:SetText("Import")
	importButton:SetWidth(100)
	importButton:SetCallback("OnClick", function()
		local newPreset = MethodDungeonTools:StringToTable(importString, true)
		if MethodDungeonTools:ValidateImportPreset(newPreset) then
			MethodDungeonTools.main_frame.presetImportFrame:Hide()
			MethodDungeonTools:ImportPreset(newPreset)
		else
			frame.presetImportLabel:SetText("Invalid import string")
		end
	end)
	frame.presetImportFrame:AddChild(importButton)
	frame.presetImportFrame:AddChild(frame.presetImportLabel)
	frame.presetImportFrame:Hide()

end

function MethodDungeonTools:MakePresetCreationFrame(frame)
	frame.presetCreationFrame = AceGUI:Create("Frame")
	frame.presetCreationFrame:SetTitle("New Preset")
	frame.presetCreationFrame:SetWidth(400)
	frame.presetCreationFrame:SetHeight(200)
	frame.presetCreationFrame:EnableResize(false)
	--frame.presetCreationFrame:SetCallback("OnClose", function(widget) AceGUI:Release(widget) end)
	frame.presetCreationFrame:SetLayout("Flow")
	frame.presetCreationFrame:SetCallback("OnClose", function(widget)
		MethodDungeonTools:UpdatePresetDropDown()
		if db.currentPreset[db.currentDungeonIdx] ~= 1 then
			MethodDungeonTools.main_frame.sidePanelDeleteButton:SetDisabled(false)
			MethodDungeonTools.main_frame.sidePanelDeleteButton.text:SetTextColor(1,0.8196,0)
		end
	end)


	frame.PresetCreationEditbox = AceGUI:Create("EditBox")
	frame.PresetCreationEditbox:SetLabel("Preset name:")
	frame.PresetCreationEditbox:SetWidth(255)
	frame.PresetCreationEditbox:SetCallback("OnEnterPressed", function(widget, event, text)
		--check if name is valid, block button if so, unblock if valid
		if MethodDungeonTools:SanitizePresetName(text) then
			frame.presetCreationLabel:SetText(nil)
			frame.presetCreationCreateButton:SetDisabled(false)
			frame.presetCreationCreateButton.text:SetTextColor(1,0.8196,0)
		else
			frame.presetCreationLabel:SetText("Cannot create preset '"..text.."'")
			frame.presetCreationCreateButton:SetDisabled(true)
			frame.presetCreationCreateButton.text:SetTextColor(0.5,0.5,0.5)
		end
		frame.presetCreationFrame:DoLayout()
	end)
	frame.presetCreationFrame:AddChild(frame.PresetCreationEditbox)

	frame.presetCreationCreateButton = AceGUI:Create("Button")
	frame.presetCreationCreateButton:SetText("Create")
	frame.presetCreationCreateButton:SetWidth(100)
	frame.presetCreationCreateButton:SetCallback("OnClick", function()
		local name = frame.PresetCreationEditbox:GetText()
		MethodDungeonTools:CreateNewPreset(name)
	end)
	frame.presetCreationFrame:AddChild(frame.presetCreationCreateButton)

	frame.presetCreationLabel = AceGUI:Create("Label")
	frame.presetCreationLabel:SetText(nil)
	frame.presetCreationLabel:SetWidth(390)
	frame.presetCreationLabel:SetColor(1,0,0)
	frame.presetCreationFrame:AddChild(frame.presetCreationLabel)


	frame.PresetCreationDropDown = AceGUI:Create("Dropdown")
	frame.PresetCreationDropDown:SetLabel("Use as a starting point:")
	frame.PresetCreationDropDown.text:SetJustifyH("LEFT")
	frame.presetCreationFrame:AddChild(frame.PresetCreationDropDown)

	frame.presetCreationFrame:Hide()
end

function MethodDungeonTools:ValidateImportPreset(preset)
    if type(preset) ~= "table" then return false end
    if not preset.text then return false end
    if not preset.value then return false end
    if type(preset.text) ~= "string" then return false end
    if type(preset.value) ~= "table" then return false end
    if not preset.value.currentDungeonIdx then return false end
    if not preset.value.currentPull then return false end
    if not preset.value.currentSublevel then return false end
    if not preset.value.pulls then return false end
    if type(preset.value.pulls) ~= "table" then return false end
    return true
end

function MethodDungeonTools:ImportPreset(preset,fromLiveSession)
    --change dungeon to dungeon of the new preset
    self:UpdateToDungeon(preset.value.currentDungeonIdx,true)
    local mdiEnabled = preset.mdiEnabled
    --search for uid
    local updateIndex
    local duplicatePreset
    for k,v in pairs(db.presets[db.currentDungeonIdx]) do
        if v.uid and v.uid == preset.uid then
            updateIndex = k
            duplicatePreset = v
            break
        end
    end

    local updateCallback = function()
        if self.main_frame.ConfirmationFrame then
            self.main_frame.ConfirmationFrame:SetCallback("OnClose", function() end)
        end
        db.MDI.enabled = mdiEnabled
        db.presets[db.currentDungeonIdx][updateIndex] = preset
        db.currentPreset[db.currentDungeonIdx] = updateIndex
        self.liveUpdateFrameOpen = nil
        self:UpdatePresetDropDown()
        self:UpdateMap()
        if fromLiveSession then
            self.main_frame.SendingStatusBar:Hide()
            if self.main_frame.LoadingSpinner then
                self.main_frame.LoadingSpinner:Hide()
                self.main_frame.LoadingSpinner.Anim:Stop()
            end
        end
    end
    local copyCallback = function()
        if self.main_frame.ConfirmationFrame then
            self.main_frame.ConfirmationFrame:SetCallback("OnClose", function() end)
        end
        db.MDI.enabled = mdiEnabled
        local name = preset.text
        local num = 2
        for k,v in pairs(db.presets[db.currentDungeonIdx]) do
            if name == v.text then
                name = preset.text.." "..num
                num = num + 1
            end
        end
        preset.text = name
        if fromLiveSession then
            if duplicatePreset then duplicatePreset.uid = nil end
        else
            preset.uid = nil
        end
        local countPresets = 0
        for k,v in pairs(db.presets[db.currentDungeonIdx]) do
            countPresets = countPresets + 1
        end
        db.presets[db.currentDungeonIdx][countPresets+1] = db.presets[db.currentDungeonIdx][countPresets] --put <New Preset> at the end of the list
        db.presets[db.currentDungeonIdx][countPresets] = preset
        db.currentPreset[db.currentDungeonIdx] = countPresets
        self.liveUpdateFrameOpen = nil
        self:UpdatePresetDropDown()
        self:UpdateMap()
        if fromLiveSession then
            self.main_frame.SendingStatusBar:Hide()
            if self.main_frame.LoadingSpinner then
                self.main_frame.LoadingSpinner:Hide()
                self.main_frame.LoadingSpinner.Anim:Stop()
            end
        end
    end
    local closeCallback = function()
        self.liveUpdateFrameOpen = nil
        self:LiveSession_Disable()
        self.main_frame.ConfirmationFrame:SetCallback("OnClose", function() end)
        if fromLiveSession then
            self.main_frame.SendingStatusBar:Hide()
            if self.main_frame.LoadingSpinner then
                self.main_frame.LoadingSpinner:Hide()
                self.main_frame.LoadingSpinner.Anim:Stop()
            end
        end
    end

    --open dialog to ask for replacing
    if updateIndex then
        local prompt = "You have an earlier version of this preset with the name '"..duplicatePreset.text.."'\nDo you wish to update or create a new copy?\n\n\n"
        self:OpenConfirmationFrame(450,150,"Import Preset","Update",prompt, updateCallback,"Copy",copyCallback)
        if fromLiveSession then
            self.liveUpdateFrameOpen = true
            self.main_frame.ConfirmationFrame:SetCallback("OnClose", function()closeCallback() end)
        end
    else
        copyCallback()
    end
end

function MethodDungeonTools:MakePullSelectionButtons(frame)
    frame.PullButtonScrollGroup = AceGUI:Create("SimpleGroup")
    frame.PullButtonScrollGroup:SetWidth(248)
    frame.PullButtonScrollGroup:SetHeight(410)
    frame.PullButtonScrollGroup:SetPoint("TOPLEFT",frame.WidgetGroup.frame,"BOTTOMLEFT",-4,-32)
    frame.PullButtonScrollGroup:SetPoint("BOTTOMLEFT",frame,"BOTTOMLEFT",0,30)
    frame.PullButtonScrollGroup:SetLayout("Fill")
    frame.PullButtonScrollGroup.frame:SetFrameStrata(mainFrameStrata)
    frame.PullButtonScrollGroup.frame:SetBackdropColor(1,1,1,0)
    frame.PullButtonScrollGroup.frame:Show()

    self:FixAceGUIShowHide(frame.PullButtonScrollGroup)

    frame.pullButtonsScrollFrame = AceGUI:Create("ScrollFrame")
    frame.pullButtonsScrollFrame:SetLayout("Flow")

    frame.PullButtonScrollGroup:AddChild(frame.pullButtonsScrollFrame)

    frame.newPullButtons = {}
	--rightclick context menu
    frame.optionsDropDown = L_Create_UIDropDownMenu("PullButtonsOptionsDropDown", nil)
end


function MethodDungeonTools:PresetsAddPull(index, data,preset)
    preset = preset or self:GetCurrentPreset()
    if not data then data = {} end
	if index then
		tinsert(preset.value.pulls,index,data)
	else
		tinsert(preset.value.pulls,data)
	end
    self:EnsureDBTables()
end

---MethodDungeonTools:PresetsMergePulls
---Merges a list of pulls and inserts them at a specified destination.
---
---@param pulls table List of all pull indices, that shall be merged (and deleted). If pulls
---                   is a number, then the pull list is automatically generated from pulls
---                   and destination.
---@param destination number The pull index, where the merged pull shall be inserted.
---
---@author Dradux
function MethodDungeonTools:PresetsMergePulls(pulls, destination)
    if type(pulls) == "number" then
        pulls = {pulls, destination}
    end

    if not destination then
        destination = pulls[#pulls]
    end

    local count_if = self.U.count_if

    local newPull = {}
    local removed_pulls = {}

    for _, pullIdx in ipairs(pulls) do
        local offset = count_if(removed_pulls, function(entry)
            return entry < pullIdx
        end)

        local index = pullIdx - offset
        local pull = self:GetCurrentPreset().value.pulls[index]

        for enemyIdx,clones in pairs(pull) do
            if string.match(enemyIdx, "^%d+$") then
                -- it's really an enemy index
                if tonumber(enemyIdx) then
                    if not newPull[enemyIdx] then
                        newPull[enemyIdx] = clones
                    else
                        for k,v in pairs(clones) do
                            if newPull[enemyIdx][k] ~= nil then
                                local newIndex = #newPull[enemyIdx] + 1
                                newPull[enemyIdx][newIndex] = v
                            else
                                newPull[enemyIdx][k] = v
                            end

                        end
                    end
                end
            else
                -- it's another pull option like color
                local optionName = enemyIdx
                local optionValue = clones
                newPull[optionName] = optionValue
            end
        end

        self:PresetsDeletePull(index)
        tinsert(removed_pulls, pullIdx)
    end

    local offset = count_if(removed_pulls, function(entry)
        return entry < destination
    end)

    local index = destination - offset
    self:PresetsAddPull(index, newPull)
    return index
end

function MethodDungeonTools:PresetsDeletePull(p,preset)
    preset = preset or self:GetCurrentPreset()
    if p == preset.value.currentPull then
        preset.value.currentPull = math.max(p - 1, 1)
    end
	tremove(preset.value.pulls,p)
end

function MethodDungeonTools:GetPulls(preset)
    preset = preset or self:GetCurrentPreset()
    return preset.value.pulls
end

function MethodDungeonTools:CopyObject(obj,seen)
    if type(obj) ~= 'table' then return obj end
    if seen and seen[obj] then return seen[obj] end
    local s = seen or {}
    local res = setmetatable({}, getmetatable(obj))
    s[obj] = res
    for k, v in pairs(obj) do res[self:CopyObject(k, s)] = self:CopyObject(v, s) end
    return res
end

function MethodDungeonTools:PresetsSwapPulls(p1,p2)
	local p1copy = self:CopyObject(self:GetCurrentPreset().value.pulls[p1])
	local p2copy = self:CopyObject(self:GetCurrentPreset().value.pulls[p2])
    self:GetCurrentPreset().value.pulls[p1] = p2copy
    self:GetCurrentPreset().value.pulls[p2] = p1copy
end

function MethodDungeonTools:SetMapSublevel(pull)
	--set map sublevel
	local shouldResetZoom = false
	local lastSubLevel
	for enemyIdx,clones in pairs(db.presets[db.currentDungeonIdx][db.currentPreset[db.currentDungeonIdx]].value.pulls[pull]) do
        if tonumber(enemyIdx) then
            for idx,cloneIdx in pairs(clones) do
                if MethodDungeonTools.dungeonEnemies[db.currentDungeonIdx][enemyIdx]["clones"][cloneIdx] then
                    lastSubLevel = MethodDungeonTools.dungeonEnemies[db.currentDungeonIdx][enemyIdx]["clones"][cloneIdx].sublevel
                end
            end
        end
	end
	if lastSubLevel then
		shouldResetZoom = db.presets[db.currentDungeonIdx][db.currentPreset[db.currentDungeonIdx]].value.currentSublevel ~= lastSubLevel
		db.presets[db.currentDungeonIdx][db.currentPreset[db.currentDungeonIdx]].value.currentSublevel = lastSubLevel
        if shouldResetZoom then
            MethodDungeonTools:UpdateMap(true,true,true)
        end
	end

	MethodDungeonTools:UpdateDungeonDropDown()
    if shouldResetZoom then MethodDungeonTools:ZoomMap(1,true) end
end


function MethodDungeonTools:SetSelectionToPull(pull)
	--if pull is not specified set pull to last pull in preset (for adding new pulls)
	if not pull then
		local count = 0
		for k,v in pairs(MethodDungeonTools:GetCurrentPreset().value.pulls) do
			count = count + 1
		end
		pull = count
	end

	--SaveCurrentPresetPull
    if type(pull) == "number" and pull > 0 then
        MethodDungeonTools:GetCurrentPreset().value.currentPull = pull
        MethodDungeonTools:GetCurrentPreset().value.selection = { pull }
        MethodDungeonTools:PickPullButton(pull)

        MethodDungeonTools:DungeonEnemies_UpdateSelected(pull)
    elseif type(pull) == "table" then
        MethodDungeonTools:GetCurrentPreset().value.currentPull = pull[#pull]
        MethodDungeonTools:GetCurrentPreset().value.selection = pull

        MethodDungeonTools:ClearPullButtonPicks()
        for _, pullIdx in ipairs(MethodDungeonTools:GetSelection()) do
            MethodDungeonTools:PickPullButton(pullIdx, true)
            MethodDungeonTools:DungeonEnemies_UpdateSelected(pullIdx)
        end
    end
end


---UpdatePullButtonNPCData
---Updates the portraits display of a button to show which and how many npcs are selected
function MethodDungeonTools:UpdatePullButtonNPCData(idx)
    if db.devMode then return end
	local preset = MethodDungeonTools:GetCurrentPreset()
	local frame = MethodDungeonTools.main_frame.sidePanel
    local teeming = MethodDungeonTools:IsPresetTeeming(preset)
	local enemyTable = {}
	if preset.value.pulls[idx] then
		local enemyTableIdx = 0
		for enemyIdx,clones in pairs(preset.value.pulls[idx]) do
            if tonumber(enemyIdx) then
                --check if enemy exists, remove if not
                if not MethodDungeonTools.dungeonEnemies[db.currentDungeonIdx][enemyIdx] then

                else
                    local incremented = false
                    local npcId = MethodDungeonTools.dungeonEnemies[db.currentDungeonIdx][enemyIdx]["id"]
                    local name = MethodDungeonTools.dungeonEnemies[db.currentDungeonIdx][enemyIdx]["name"]
                    local creatureType = MethodDungeonTools.dungeonEnemies[db.currentDungeonIdx][enemyIdx]["creatureType"]
                    local level = MethodDungeonTools.dungeonEnemies[db.currentDungeonIdx][enemyIdx]["level"]
                    local baseHealth = MethodDungeonTools.dungeonEnemies[db.currentDungeonIdx][enemyIdx]["health"]
                    for k,cloneIdx in pairs(clones) do
                        --check if clone exists, remove if not
                        if not MethodDungeonTools.dungeonEnemies[db.currentDungeonIdx][enemyIdx]["clones"][cloneIdx] then

                        else
                            --check for teeming
                            local cloneIsTeeming = MethodDungeonTools.dungeonEnemies[db.currentDungeonIdx][enemyIdx]["clones"][cloneIdx].teeming
                            if (cloneIsTeeming and teeming) or (not cloneIsTeeming and not teeming) or (not cloneIsTeeming and teeming) then

                                --MDI override
                                local week
                                if db.MDI.enabled then
                                    week = preset.mdi.beguiling or 1
                                else
                                    week = preset.week
                                end

                                local isCloneBlacktoothEvent = MethodDungeonTools.dungeonEnemies[db.currentDungeonIdx][enemyIdx]["clones"][cloneIdx].blacktoothEvent
                                local continue = false
                                week = week%3
                                if week == 0 then week = 3 end
                                local isBlacktoothWeek = week == 2
                                if isCloneBlacktoothEvent then
                                    if isBlacktoothWeek then
                                        continue = true
                                    end
                                else
                                    continue = true
                                end


                                local cloneFaction = MethodDungeonTools.dungeonEnemies[db.currentDungeonIdx][enemyIdx]["clones"][cloneIdx].faction

                                --beguiling weekly configuration
                                local weekData = MethodDungeonTools.dungeonEnemies[db.currentDungeonIdx][enemyIdx]["clones"][cloneIdx].week
                                if weekData then
                                    if weekData[week] and not (cloneFaction and cloneFaction~= preset.faction) then continue = true else continue = false end
                                end

                                --check for faction
                                if cloneFaction then
                                    if cloneFaction ~= preset.faction then continue = false end
                                end

                                if continue then
                                    if not incremented then enemyTableIdx = enemyTableIdx + 1 incremented = true end
                                    if not enemyTable[enemyTableIdx] then enemyTable[enemyTableIdx] = {} end
                                    enemyTable[enemyTableIdx].quantity = enemyTable[enemyTableIdx].quantity or 0
                                    enemyTable[enemyTableIdx].npcId = npcId
                                    enemyTable[enemyTableIdx].count = MethodDungeonTools.dungeonEnemies[db.currentDungeonIdx][enemyIdx]["count"]
                                    enemyTable[enemyTableIdx].displayId = MethodDungeonTools.dungeonEnemies[db.currentDungeonIdx][enemyIdx]["displayId"]
                                    enemyTable[enemyTableIdx].quantity = enemyTable[enemyTableIdx].quantity + 1
                                    enemyTable[enemyTableIdx].name = name
                                    enemyTable[enemyTableIdx].level = level
                                    enemyTable[enemyTableIdx].creatureType = creatureType
                                    enemyTable[enemyTableIdx].baseHealth = baseHealth
                                    enemyTable[enemyTableIdx].ignoreFortified = MethodDungeonTools.dungeonEnemies[db.currentDungeonIdx][enemyIdx]["ignoreFortified"]
                                end
                            end
                        end
                    end
                end
            end
		end
	end
	frame.newPullButtons[idx]:SetNPCData(enemyTable)
end


---ReloadPullButtons
---Reloads all pull buttons in the scroll frame
function MethodDungeonTools:ReloadPullButtons()
	local frame = MethodDungeonTools.main_frame.sidePanel
    if not frame.pullButtonsScrollFrame then return end
	local preset = db.presets[db.currentDungeonIdx][db.currentPreset[db.currentDungeonIdx]]
    --store scroll value
    local oldScrollValue = frame.pullButtonsScrollFrame.localstatus.scrollvalue
	--first release all children of the scroll frame
	frame.pullButtonsScrollFrame:ReleaseChildren()
	local maxPulls =  0
	for k,v in pairs(preset.value.pulls) do
		maxPulls = maxPulls + 1
	end
	--add new children to the scrollFrame, the frames are from the widget pool so no memory is wasted
    if not db.devMode then
        local idx = 0
        for k,pull in ipairs(preset.value.pulls) do
            idx = idx+1
            frame.newPullButtons[idx] = AceGUI:Create("MethodDungeonToolsPullButton")
            frame.newPullButtons[idx]:SetMaxPulls(maxPulls)
            frame.newPullButtons[idx]:SetIndex(idx)
            MethodDungeonTools:UpdatePullButtonNPCData(idx)
            frame.newPullButtons[idx]:Initialize()
            frame.newPullButtons[idx]:Enable()
            frame.pullButtonsScrollFrame:AddChild(frame.newPullButtons[idx])
        end
    end
	--add the "new pull" button
	frame.newPullButton = AceGUI:Create("MethodDungeonToolsNewPullButton")
	frame.newPullButton:Initialize()
	frame.newPullButton:Enable()
	frame.pullButtonsScrollFrame:AddChild(frame.newPullButton)
    --set the scroll value back to the old value
    frame.pullButtonsScrollFrame.scrollframe.obj:SetScroll(oldScrollValue)
    frame.pullButtonsScrollFrame.scrollframe.obj:FixScroll()
    if self:GetCurrentPreset().value.currentPull then
        self:PickPullButton(self:GetCurrentPreset().value.currentPull)
    end
end

---ClearPullButtonPicks
---Deselects all pull buttons
function MethodDungeonTools:ClearPullButtonPicks()
	local frame = MethodDungeonTools.main_frame.sidePanel
	for k,v in pairs(frame.newPullButtons) do
		v:ClearPick()
	end
end

---PickPullButton
---Selects the current pull button and deselects all other buttons
function MethodDungeonTools:PickPullButton(idx, keepPicked)
    if db.devMode then return end

    if not keepPicked then
        MethodDungeonTools:ClearPullButtonPicks()
    end
	local frame = MethodDungeonTools.main_frame.sidePanel
    frame.newPullButtons[idx]:Pick()
end

---AddPull
---Creates a new pull in the current preset and calls ReloadPullButtons to reflect the change in the scrollframe
function MethodDungeonTools:AddPull(index)
	MethodDungeonTools:PresetsAddPull(index)
	MethodDungeonTools:ReloadPullButtons()
	MethodDungeonTools:SetSelectionToPull(index)
end

---ClearPull
---Clears all the npcs out of a pull
function MethodDungeonTools:ClearPull(index)
	table.wipe(db.presets[db.currentDungeonIdx][db.currentPreset[db.currentDungeonIdx]].value.pulls[index])
    MethodDungeonTools:EnsureDBTables()
	MethodDungeonTools:ReloadPullButtons()
	MethodDungeonTools:SetSelectionToPull(index)
end

---MovePullUp
---Moves the selected pull up
function MethodDungeonTools:MovePullUp(index)
	MethodDungeonTools:PresetsSwapPulls(index,index-1)
	MethodDungeonTools:ReloadPullButtons()
	MethodDungeonTools:SetSelectionToPull(index-1)
end

---MovePullDown
---Moves the selected pull down
function MethodDungeonTools:MovePullDown(index)
	MethodDungeonTools:PresetsSwapPulls(index,index+1)
	MethodDungeonTools:ReloadPullButtons()
	MethodDungeonTools:SetSelectionToPull(index+1)
end

---DeletePull
---Deletes the selected pull and makes sure that a pull will be selected afterwards
function MethodDungeonTools:DeletePull(index)
	MethodDungeonTools:PresetsDeletePull(index)
	MethodDungeonTools:ReloadPullButtons()
	local pullCount = 0
	for k,v in pairs(db.presets[db.currentDungeonIdx][db.currentPreset[db.currentDungeonIdx]].value.pulls) do
		pullCount = pullCount + 1
	end
	if index>pullCount then index = pullCount end
	MethodDungeonTools:SetSelectionToPull(index)
end

---RenamePreset
function MethodDungeonTools:RenamePreset(renameText)
	db.presets[db.currentDungeonIdx][db.currentPreset[db.currentDungeonIdx]].text = renameText
	MethodDungeonTools.main_frame.RenameFrame:Hide()
	MethodDungeonTools:UpdatePresetDropDown()
end

---GetFirstNotSelectedPullButton
function MethodDungeonTools:GetFirstNotSelectedPullButton(start, direction)
    if not direction then
        direction = -1
    elseif direction == "UP" then
        direction = -1
    elseif direction == "DOWN" then
        direction = 1
    end

    local pullIdx = start
    while MethodDungeonTools.U.contains(MethodDungeonTools:GetCurrentPreset().value.selection, pullIdx)
            and MethodDungeonTools.U.isInRange(pullIdx, 1, #MethodDungeonTools:GetCurrentPreset().value.pulls) do
       pullIdx = pullIdx + direction
    end

    if not MethodDungeonTools.U.isInRange(pullIdx, 1, #MethodDungeonTools:GetCurrentPreset().value.pulls) then
        return
    end

    return pullIdx
end

function MethodDungeonTools:MakeRenameFrame(frame)
	frame.RenameFrame = AceGUI:Create("Frame")
	frame.RenameFrame:SetTitle("Rename Preset")
	frame.RenameFrame:SetWidth(350)
	frame.RenameFrame:SetHeight(150)
	frame.RenameFrame:EnableResize(false)
	frame.RenameFrame:SetLayout("Flow")
	frame.RenameFrame:SetCallback("OnClose", function(widget)

	end)
	frame.RenameFrame:Hide()

	local renameText
	frame.RenameFrame.Editbox = AceGUI:Create("EditBox")
	frame.RenameFrame.Editbox:SetLabel("Insert new Preset Name:")
	frame.RenameFrame.Editbox:SetWidth(200)
	frame.RenameFrame.Editbox:SetCallback("OnEnterPressed", function(...)
        local widget, event, text = ...
		--check if name is valid, block button if so, unblock if valid
		if MethodDungeonTools:SanitizePresetName(text) then
			frame.RenameFrame.PresetRenameLabel:SetText(nil)
			frame.RenameFrame.RenameButton:SetDisabled(false)
			frame.RenameFrame.RenameButton.text:SetTextColor(1,0.8196,0)
			renameText = text
		else
			frame.RenameFrame.PresetRenameLabel:SetText("Cannot rename preset to '"..text.."'")
			frame.RenameFrame.RenameButton:SetDisabled(true)
			frame.RenameFrame.RenameButton.text:SetTextColor(0.5,0.5,0.5)
			renameText = nil
		end
		frame.presetCreationFrame:DoLayout()
	end)

	frame.RenameFrame:AddChild(frame.RenameFrame.Editbox)

	frame.RenameFrame.RenameButton = AceGUI:Create("Button")
	frame.RenameFrame.RenameButton:SetText("Rename")
	frame.RenameFrame.RenameButton:SetWidth(100)
	frame.RenameFrame.RenameButton:SetCallback("OnClick",function() MethodDungeonTools:RenamePreset(renameText) end)
	frame.RenameFrame:AddChild(frame.RenameFrame.RenameButton)

	frame.RenameFrame.PresetRenameLabel = AceGUI:Create("Label")
	frame.RenameFrame.PresetRenameLabel:SetText(nil)
	frame.RenameFrame.PresetRenameLabel:SetWidth(390)
	frame.RenameFrame.PresetRenameLabel:SetColor(1,0,0)
	frame.RenameFrame:AddChild(frame.RenameFrame.PresetRenameLabel)

end


---MakeExportFrame
---Creates the frame used to export presets to a string which can be uploaded to text sharing websites like pastebin
function MethodDungeonTools:MakeExportFrame(frame)
	frame.ExportFrame = AceGUI:Create("Frame")
	frame.ExportFrame:SetTitle("Preset Export")
	frame.ExportFrame:SetWidth(600)
	frame.ExportFrame:SetHeight(400)
	frame.ExportFrame:EnableResize(false)
	frame.ExportFrame:SetLayout("Flow")
	frame.ExportFrame:SetCallback("OnClose", function(widget)

	end)

	frame.ExportFrameEditbox = AceGUI:Create("MultiLineEditBox")
	frame.ExportFrameEditbox:SetLabel("Preset Export:")
	frame.ExportFrameEditbox:SetWidth(600)
	frame.ExportFrameEditbox:DisableButton(true)
	frame.ExportFrameEditbox:SetNumLines(20)
	frame.ExportFrameEditbox:SetCallback("OnEnterPressed", function(widget, event, text)

	end)
	frame.ExportFrame:AddChild(frame.ExportFrameEditbox)
	--frame.presetCreationFrame:SetStatusText("AceGUI-3.0 Example Container Frame")
	frame.ExportFrame:Hide()
end


---MakeDeleteConfirmationFrame
---Creates the delete confirmation dialog that pops up when a user wants to delete a preset
function MethodDungeonTools:MakeDeleteConfirmationFrame(frame)
	frame.DeleteConfirmationFrame = AceGUI:Create("Frame")
	frame.DeleteConfirmationFrame:SetTitle("Delete Preset")
	frame.DeleteConfirmationFrame:SetWidth(250)
	frame.DeleteConfirmationFrame:SetHeight(120)
	frame.DeleteConfirmationFrame:EnableResize(false)
	frame.DeleteConfirmationFrame:SetLayout("Flow")
	frame.DeleteConfirmationFrame:SetCallback("OnClose", function(widget)

	end)

	frame.DeleteConfirmationFrame.label = AceGUI:Create("Label")
	frame.DeleteConfirmationFrame.label:SetWidth(390)
	frame.DeleteConfirmationFrame.label:SetHeight(10)
	--frame.DeleteConfirmationFrame.label:SetColor(1,0,0)
	frame.DeleteConfirmationFrame:AddChild(frame.DeleteConfirmationFrame.label)

	frame.DeleteConfirmationFrame.OkayButton = AceGUI:Create("Button")
	frame.DeleteConfirmationFrame.OkayButton:SetText("Delete")
	frame.DeleteConfirmationFrame.OkayButton:SetWidth(100)
	frame.DeleteConfirmationFrame.OkayButton:SetCallback("OnClick",function()
		MethodDungeonTools:DeletePreset(db.currentPreset[db.currentDungeonIdx])
		frame.DeleteConfirmationFrame:Hide()
	end)
	frame.DeleteConfirmationFrame.CancelButton = AceGUI:Create("Button")
	frame.DeleteConfirmationFrame.CancelButton:SetText("Cancel")
	frame.DeleteConfirmationFrame.CancelButton:SetWidth(100)
	frame.DeleteConfirmationFrame.CancelButton:SetCallback("OnClick",function()
		frame.DeleteConfirmationFrame:Hide()
	end)

	frame.DeleteConfirmationFrame:AddChild(frame.DeleteConfirmationFrame.OkayButton)
	frame.DeleteConfirmationFrame:AddChild(frame.DeleteConfirmationFrame.CancelButton)
	frame.DeleteConfirmationFrame:Hide()

end


---MakeClearConfirmationFrame
---Creates the clear confirmation dialog that pops up when a user wants to clear a preset
function MethodDungeonTools:MakeClearConfirmationFrame(frame)
	frame.ClearConfirmationFrame = AceGUI:Create("Frame")
	frame.ClearConfirmationFrame:SetTitle("Clear Preset")
	frame.ClearConfirmationFrame:SetWidth(250)
	frame.ClearConfirmationFrame:SetHeight(120)
	frame.ClearConfirmationFrame:EnableResize(false)
	frame.ClearConfirmationFrame:SetLayout("Flow")
	frame.ClearConfirmationFrame:SetCallback("OnClose", function(widget)

	end)

	frame.ClearConfirmationFrame.label = AceGUI:Create("Label")
	frame.ClearConfirmationFrame.label:SetWidth(390)
	frame.ClearConfirmationFrame.label:SetHeight(10)
	--frame.DeleteConfirmationFrame.label:SetColor(1,0,0)
	frame.ClearConfirmationFrame:AddChild(frame.ClearConfirmationFrame.label)

	frame.ClearConfirmationFrame.OkayButton = AceGUI:Create("Button")
	frame.ClearConfirmationFrame.OkayButton:SetText("Clear")
	frame.ClearConfirmationFrame.OkayButton:SetWidth(100)
	frame.ClearConfirmationFrame.OkayButton:SetCallback("OnClick",function()
		self:ClearPreset(self:GetCurrentPreset())
        if self.liveSessionActive and self:GetCurrentPreset().uid == self.livePresetUID then MethodDungeonTools:LiveSession_SendCommand("clear") end
		frame.ClearConfirmationFrame:Hide()
	end)
	frame.ClearConfirmationFrame.CancelButton = AceGUI:Create("Button")
	frame.ClearConfirmationFrame.CancelButton:SetText("Cancel")
	frame.ClearConfirmationFrame.CancelButton:SetWidth(100)
	frame.ClearConfirmationFrame.CancelButton:SetCallback("OnClick",function()
		frame.ClearConfirmationFrame:Hide()
	end)

	frame.ClearConfirmationFrame:AddChild(frame.ClearConfirmationFrame.OkayButton)
	frame.ClearConfirmationFrame:AddChild(frame.ClearConfirmationFrame.CancelButton)
	frame.ClearConfirmationFrame:Hide()

end

---OpenConfirmationFrame
---Creates a generic dialog that pops up when a user wants needs confirmation for an action
function MethodDungeonTools:OpenConfirmationFrame(width,height,title,buttonText,prompt,callback,buttonText2,callback2)
    local f = MethodDungeonTools.main_frame.ConfirmationFrame
    if not f then
        MethodDungeonTools.main_frame.ConfirmationFrame = AceGUI:Create("Frame")
        f = MethodDungeonTools.main_frame.ConfirmationFrame
        f:EnableResize(false)
        f:SetLayout("Flow")
        f:SetCallback("OnClose", function(widget) end)

        f.label = AceGUI:Create("Label")
        f.label:SetWidth(390)
        f.label:SetHeight(height-20)
        f:AddChild(f.label)

        f.OkayButton = AceGUI:Create("Button")
        f.OkayButton:SetWidth(100)
        f:AddChild(f.OkayButton)

        f.CancelButton = AceGUI:Create("Button")
        f.CancelButton:SetText("Cancel")
        f.CancelButton:SetWidth(100)
        f.CancelButton:SetCallback("OnClick",function()
            MethodDungeonTools:HideAllDialogs()
        end)
        f:AddChild(f.CancelButton)
    end
    f:SetWidth(width or 250)
    f:SetHeight(height or 120)
    f:SetTitle(title)
    f.OkayButton:SetText(buttonText)
    f.OkayButton:SetCallback("OnClick",function()callback()MethodDungeonTools:HideAllDialogs() end)
    if buttonText2 then
        f.CancelButton:SetText(buttonText2) else
        f.CancelButton:SetText("Cancel")
    end
    if callback2 then
        f.CancelButton:SetCallback("OnClick",function()callback2()MethodDungeonTools:HideAllDialogs() end)
    else
        f.CancelButton:SetCallback("OnClick",function()MethodDungeonTools:HideAllDialogs() end)
    end
    MethodDungeonTools:HideAllDialogs()
    f:ClearAllPoints()
    f:SetPoint("CENTER",MethodDungeonTools.main_frame,"CENTER",0,50)
    f.label:SetText(prompt)
    f:Show()
end


---CreateTutorialButton
---Creates the tutorial button and sets up the help plate frames
function MethodDungeonTools:CreateTutorialButton(parent)
    local button = CreateFrame("Button","MDTMainHelpPlateButton",parent,"MainHelpPlateButton")
    button:ClearAllPoints()
    button:SetPoint("TOPLEFT",parent,"TOPLEFT",0,48)
	button:SetScale(0.8)
	button:SetFrameStrata(mainFrameStrata)
	button:SetFrameLevel(6)
	button:Hide()
	--hook to make button hide
	local originalHide = parent.Hide
	function parent:Hide(...)
		button:Hide()
		return originalHide(self, ...)
	end
	local helpPlate = {
		FramePos = { x = 0,	y = 0 },
		FrameSize = { width = sizex, height = sizey	},
		[1] = { ButtonPos = { x = 190,	y = 0 }, HighLightBox = { x = 0, y = 0, width = 197, height = 56 },		ToolTipDir = "RIGHT",		ToolTipText = "Select a dungeon" },
		[2] = { ButtonPos = { x = 190,	y = -210 }, HighLightBox = { x = 0, y = -58, width = sizex-6, height = sizey-58 },	ToolTipDir = "RIGHT",	ToolTipText = "Select enemies for your pulls\nCTRL+Click to single select enemies" },
		[3] = { ButtonPos = { x = 828,	y = 0 }, HighLightBox = { x = 838, y = 30, width = 251, height = 87 },	ToolTipDir = "LEFT",	ToolTipText = "Manage presets" },
		[4] = { ButtonPos = { x = 828,	y = -87 }, HighLightBox = { x = 838, y = 30-87, width = 251, height = 83 },	ToolTipDir = "LEFT",	ToolTipText = "Customize dungeon Options" },
		[5] = { ButtonPos = { x = 828,	y = -(87+83) }, HighLightBox = { x = 838, y = 30-(87+83), width = 251, height = 415 },	ToolTipDir = "LEFT",	ToolTipText = "Create and manage your pulls\nRight click for more options" },
	}
	local function TutorialButtonOnClick(self)
		if not HelpPlate_IsShowing(helpPlate) then
			HelpPlate_Show(helpPlate, MethodDungeonTools.main_frame, self)
		else
			HelpPlate_Hide(true)
		end
	end
	local function TutorialButtonOnHide(self)
		HelpPlate_Hide(true)
	end
	parent.HelpButton = button
    button:SetScript("OnClick",TutorialButtonOnClick)
    button:SetScript("OnHide",TutorialButtonOnHide)
end

---RegisterOptions
---Register the options of the addon to the blizzard options
function MethodDungeonTools:RegisterOptions()
    MethodDungeonTools.blizzardOptionsMenuTable = {
        name = "Method Dungeon Tools",
        type = 'group',
        args = {
            enable = {
                type = 'toggle',
                name = "Enable Minimap Button",
                desc = "If the Minimap Button is enabled.",
                get = function() return not db.minimap.hide end,
                set = function(_, newValue)
                    db.minimap.hide = not newValue
                    if not db.minimap.hide then
                        icon:Show("MethodDungeonTools")
                    else
                        icon:Hide("MethodDungeonTools")
                    end
                end,
                order = 1,
                width = "full",
            },
            tooltipSelect ={
                type = 'select',
                name = "Choose NPC tooltip position",
                values = {
                    [1] = "Next to the NPC",
                    [2] = "In the bottom right corner",
                },
                get = function() return db.tooltipInCorner and 2 or 1 end,
                set = function(_,newValue)
                    if newValue == 1 then db.tooltipInCorner = false end
                    if newValue == 2 then db.tooltipInCorner = true end
                end,
                style = 'dropdown',
            },
            enemyForcesFormat = {
                type = "select",
                name = "Choose Enemy Forces Format",
                values = {
                    [1] = "Forces only: 5/200",
                    [2] = "Forces+%: 5/200 (2.5%)",
                },
                get = function() return db.enemyForcesFormat end,
                set = function(_,newValue) db.enemyForcesFormat = newValue end,
                style = "dropdown",
            },
            enemyStyle = {
                type = "select",
                name = "Choose Enemy Style. Requires Reload",
                values = {
                    [1] = "Portrait",
                    [2] = "Plain Texture",
                },
                get = function() return db.enemyStyle end,
                set = function(_,newValue) db.enemyStyle = newValue end,
                style = "dropdown",
            },

        }
    }
	LibStub("AceConfigRegistry-3.0"):RegisterOptionsTable("MethodDungeonTools", MethodDungeonTools.blizzardOptionsMenuTable)
	self.blizzardOptionsMenu = LibStub("AceConfigDialog-3.0"):AddToBlizOptions("MethodDungeonTools", "MethodDungeonTools")
end

---Round
function MethodDungeonTools:Round(number, decimals)
	return (("%%.%df"):format(decimals)):format(number)
end

---RGBToHex
function MethodDungeonTools:RGBToHex(r,g,b)
	r = r*255
	g = g*255
	b = b*255
	return ("%.2x%.2x%.2x"):format(r, g, b)
end
---HexToRGB
function MethodDungeonTools:HexToRGB(rgb)
	if string.len(rgb) == 6 then
		local r, g, b
		r, g, b = tonumber('0x'..strsub(rgb, 0, 2)), tonumber('0x'..strsub(rgb, 3, 4)), tonumber('0x'..strsub(rgb, 5, 6))
		if not r then r = 0 else r = r/255 end
		if not g then g = 0 else g = g/255 end
		if not b then b = 0 else b = b/255 end
		return r,g,b
	else
		return
	end
end

---DeepCopy
function MethodDungeonTools:DeepCopy(orig)
    local orig_type = type(orig)
    local copy
    if orig_type == 'table' then
        copy = {}
        for orig_key, orig_value in next, orig, nil do
            copy[MethodDungeonTools:DeepCopy(orig_key)] = MethodDungeonTools:DeepCopy(orig_value)
        end
        setmetatable(copy, MethodDungeonTools:DeepCopy(getmetatable(orig)))
    else -- number, string, boolean, etc
        copy = orig
    end
    return copy
end

---StorePresetObject
---scale if preset comes from live session
function MethodDungeonTools:StorePresetObject(obj,ignoreScale,preset)
    --adjust scale
    if not ignoreScale then
        local scale = self:GetScale()
        if obj.n then
            obj.d[1] = obj.d[1]*(1/scale)
            obj.d[2] = obj.d[2]*(1/scale)
        else
            for idx,coord in pairs(obj.l) do
                obj.l[idx] = self:Round(obj.l[idx]*(1/scale),1)
            end
        end
    end
	preset = preset or self:GetCurrentPreset()
    preset.objects = preset.objects or {}
	--we insert the object infront of the first hidden oject
	local pos = 1
	for k,v in ipairs(preset.objects) do
		pos = pos + 1
		if v.d[4]==false then
			pos = pos - 1
		end
	end
	if pos>1 then
		tinsert(preset.objects,pos,self:DeepCopy(obj))
	else
		tinsert(preset.objects,self:DeepCopy(obj))
	end
end

---UpdatePresetObjectOffsets
---excluding notes, these are handled in OverrideScrollFrameScripts
function MethodDungeonTools:UpdatePresetObjectOffsets(idx,x,y,preset,silent)
    --adjust coords to scale
    local scale = self:GetScale()
    x = self:Round(x*(1/scale),1)
    y = self:Round(y*(1/scale),1)
	preset = preset or self:GetCurrentPreset()
	for objectIndex,obj in pairs(preset.objects) do
		if objectIndex == idx then
			for coordIdx,coord in pairs(obj.l) do
				if coordIdx%2==1 then
					obj.l[coordIdx] = coord-x
				else
					obj.l[coordIdx] = coord-y
				end
			end
		end
	end
    --redraw everything
	if not silent then self:DrawAllPresetObjects() end
end


---DrawAllPresetObjects
---Draws all Preset objects on the map canvas/sublevel
function MethodDungeonTools:DrawAllPresetObjects()
    self:ReleaseAllActiveTextures()
    local scale = self:GetScale()
    local currentPreset = self:GetCurrentPreset()
    local currentSublevel = self:GetCurrentSubLevel()
    currentPreset.objects = currentPreset.objects or {}
    for objectIndex,obj in pairs(currentPreset.objects) do
<<<<<<< HEAD
        self:DrawPresetObject(obj,objectIndex,scale,currentPreset,currentSublevel)
    end
end

---DrawPresetObject
---Draws specific preset object
function MethodDungeonTools:DrawPresetObject(obj,objectIndex,scale,currentPreset,currentSublevel)
    if not objectIndex then
        for oIndex,o in pairs(currentPreset.objects) do
            if o == obj then
                objectIndex = oIndex
                break
            end
        end
    end
    --d: size,lineFactor,sublevel,shown,colorstring,drawLayer,[smooth]
    --l: x1,y1,x2,y2,...
    local color = {}
    if obj.d[3] == currentSublevel and obj.d[4] then
        if obj.n then
            local x = obj.d[1]*scale
            local y = obj.d[2]*scale
            local text = obj.d[5]
            self:DrawNote(x,y,text,objectIndex)
        else
            obj.d[1] = obj.d[1] or 5
            color.r,color.g,color.b = self:HexToRGB(obj.d[5])
            --lines
            local x1,y1,x2,y2
            local lastx,lasty
            for _,coord in pairs(obj.l) do
                if not x1 then x1 = coord
                elseif not y1 then y1 = coord
                elseif not x2 then
                    x2 = coord
                    lastx = coord
                elseif not y2 then
                    y2 = coord
                    lasty = coord
                end
                if x1 and y1 and x2 and y2 then
                    x1 = x1*scale
                    x2 = x2*scale
                    y1 = y1*scale
                    y2 = y2*scale
                    self:DrawLine(x1,y1,x2,y2,obj.d[1]*0.3*scale,color,obj.d[7],nil,obj.d[6],obj.d[2],nil,objectIndex)
                    --circles if smooth
                    if obj.d[7] then
                        self:DrawCircle(x1,y1,obj.d[1]*0.3*scale,color,nil,obj.d[6],nil,objectIndex)
                        self:DrawCircle(x2,y2,obj.d[1]*0.3*scale,color,nil,obj.d[6],nil,objectIndex)
=======
        if obj.d[3] == currentSublevel and obj.d[4] then
            if obj.n then
                local x = obj.d[1]*scale
                local y = obj.d[2]*scale
                local text = obj.d[5]
                MethodDungeonTools:DrawNote(x,y,text,objectIndex)
            else
                obj.d[1] = obj.d[1] or 5 --safety check
                color.r,color.g,color.b = MethodDungeonTools:HexToRGB(obj.d[5])
                --lines
                local x1,y1,x2,y2
                local lastx,lasty
                for _,coord in pairs(obj.l) do
                    if not x1 then x1 = coord
                    elseif not y1 then y1 = coord
                    elseif not x2 then
                        x2 = coord
                        lastx = coord
                    elseif not y2 then
                        y2 = coord
                        lasty = coord
                    end
                    if x1 and y1 and x2 and y2 then
                        x1 = x1*scale
                        x2 = x2*scale
                        y1 = y1*scale
                        y2 = y2*scale
                        MethodDungeonTools:DrawLine(x1,y1,x2,y2,obj.d[1]*0.3*scale,color,obj.d[7],nil,obj.d[6],obj.d[2],nil,objectIndex)
                        --circles if smooth
                        if obj.d[7] then
                            MethodDungeonTools:DrawCircle(x1,y1,obj.d[1]*0.3*scale,color,nil,obj.d[6],nil,objectIndex)
                            MethodDungeonTools:DrawCircle(x2,y2,obj.d[1]*0.3*scale,color,nil,obj.d[6],nil,objectIndex)
                        end
                        x1,y1,x2,y2 = nil,nil,nil,nil
>>>>>>> 9487aced
                    end
                    x1,y1,x2,y2 = nil,nil,nil,nil
                end
            end
            --triangle
            if obj.t and lastx and lasty then
                lastx = lastx*scale
                lasty = lasty*scale
                self:DrawTriangle(lastx,lasty,obj.t[1],obj.d[1]*scale,color,nil,obj.d[6],nil,objectIndex)
            end
            --remove empty objects leftover from erasing
            if obj.l then
                local lineCount = 0
                for _,_ in pairs(obj.l) do
                    lineCount = lineCount +1
                end
                if lineCount == 0 then
                    currentPreset.objects[objectIndex] = nil
                end
            end
        end
    end
end

---DeletePresetObjects
---Deletes objects from the current preset in the current sublevel
function MethodDungeonTools:DeletePresetObjects(preset, silent)
	preset = preset or self:GetCurrentPreset()
    if preset == self:GetCurrentPreset() then silent = false end
    local currentSublevel = self:GetCurrentSubLevel()
    for objectIndex,obj in pairs(preset.objects) do
        if obj.d[3] == currentSublevel then
            preset.objects[objectIndex] = nil
        end
    end
    if not silent then self:DrawAllPresetObjects() end
end

---StepBack
---Undo the latest drawing
function MethodDungeonTools:PresetObjectStepBack(preset,silent)
    preset = preset or self:GetCurrentPreset()
    if preset == self:GetCurrentPreset() then silent = false end
    preset.objects = preset.objects or {}
    local length = 0
    for k,v in pairs(preset.objects) do
        length = length + 1
    end
    if length>0 then
        for i = length,1,-1 do
            if preset.objects[i] and preset.objects[i].d[4] then
                preset.objects[i].d[4] = false
                if not silent then self:DrawAllPresetObjects() end
                break
            end
        end
    end
end

---StepForward
---Redo the latest drawing
function MethodDungeonTools:PresetObjectStepForward(preset,silent)
    preset = preset or MethodDungeonTools:GetCurrentPreset()
    if preset == self:GetCurrentPreset() then silent = false end
    preset.objects = preset.objects or {}
    local length = 0
    for k,v in ipairs(preset.objects) do
        length = length + 1
    end
    if length>0 then
        for i = 1,length do
            if preset.objects[i] and not preset.objects[i].d[4] then
                preset.objects[i].d[4] = true
                if not silent then self:DrawAllPresetObjects() end
                break
            end
        end
    end
end

function MethodDungeonTools:FixAceGUIShowHide(widget,frame,isFrame,hideOnly)
    frame = frame or MethodDungeonTools.main_frame
    local originalShow,originalHide = frame.Show,frame.Hide
    if not isFrame then
        widget = widget.frame
    end
    function frame:Hide(...)
        widget:Hide()
        return originalHide(self, ...)
    end
    if hideOnly then return end
    function frame:Show(...)
        widget:Show()
        return originalShow(self, ...)
    end
end

function MethodDungeonTools:GetCurrentAffixWeek()
    if not IsAddOnLoaded("Blizzard_ChallengesUI") then
        LoadAddOn("Blizzard_ChallengesUI")
    end
    C_MythicPlus.RequestCurrentAffixes()
    C_MythicPlus.RequestMapInfo()
    C_MythicPlus.RequestRewards()
    local affixIds = C_MythicPlus.GetCurrentAffixes() --table
    if not affixIds then return end
    for week,affixes in ipairs(affixWeeks) do
        if affixes[1] == affixIds[2].id and affixes[2] == affixIds[3].id and affixes[3] == affixIds[1].id then
            return week
        end
    end
    return 1
end

---PrintCurrentAffixes
---Helper function to print out current affixes with their ids and their names
function MethodDungeonTools:PrintCurrentAffixes()
    --run this once so blizz stuff is loaded
    MethodDungeonTools:GetCurrentAffixWeek()
    --https://www.wowhead.com/affixes
    local affixNames = {
        [1] ="Overflowing",
        [2] ="Skittish",
        [3] ="Volcanic",
        [4] ="Necrotic",
        [5] ="Teeming",
        [6] ="Raging",
        [7] ="Bolstering",
        [8] ="Sanguine",
        [9] ="Tyrannical",
        [10] ="Fortified",
        [11] ="Bursting",
        [12] ="Grievous",
        [13] ="Explosive",
        [14] ="Quaking",
        [15] ="Relentless",
        [16] ="Infested",
        [117] ="Reaping",
        [119] ="Beguiling",
    }
    local affixIds = C_MythicPlus.GetCurrentAffixes()
    for idx,data in ipairs(affixIds) do
        print(data.id,affixNames[data.id])
    end
end

---IsPlayerInGroup
---Checks if the players is in a group/raid and returns the type
function MethodDungeonTools:IsPlayerInGroup()
    local inGroup = (UnitInRaid("player") and "RAID") or (IsInGroup() and "PARTY")
    return inGroup
end

function MethodDungeonTools:ResetMainFramePos()
    db.nonFullscreenScale = 1
    db.maximized = false
    if not framesInitialized then initFrames() end
    self.main_frame.maximizeButton:Minimize()
    local f = MethodDungeonTools.main_frame
    db.xoffset = 0
    db.yoffset = -150
    db.anchorFrom = "TOP"
    db.anchorTo = "TOP"
    f:ClearAllPoints()
    f:SetPoint(db.anchorTo, UIParent,db.anchorFrom, db.xoffset, db.yoffset)
end

function MethodDungeonTools:DropIndicator()
    local indicator = MethodDungeonTools.main_frame.drop_indicator
    if not indicator then
        indicator = CreateFrame("Frame", "MethodDungeonTools_DropIndicator")
        indicator:SetHeight(4)
        indicator:SetFrameStrata("FULLSCREEN")

        local texture = indicator:CreateTexture(nil, "FULLSCREEN")
        texture:SetBlendMode("ADD")
        texture:SetAllPoints(indicator)
        texture:SetTexture("Interface\\PaperDollInfoFrame\\UI-Character-Tab-Highlight")

        local icon = indicator:CreateTexture(nil, "OVERLAY")
        icon:ClearAllPoints()
        icon:SetSize(16, 16)
        icon:SetPoint("CENTER", indicator)

        indicator.icon = icon
        indicator.texture = texture
        MethodDungeonTools.main_frame.drop_indicator = indicator

        indicator:Hide()
    end

    return indicator
end

function MethodDungeonTools:IsShown_DropIndicator()
    local indicator = MethodDungeonTools:DropIndicator()
    return indicator:IsShown()
end

function MethodDungeonTools:Show_DropIndicator(target, pos)
    local indicator = MethodDungeonTools:DropIndicator()
    indicator:ClearAllPoints()
    if pos == "TOP" then
        indicator:SetPoint("BOTTOMLEFT", target.frame, "TOPLEFT", 0, -1)
        indicator:SetPoint("BOTTOMRIGHT", target.frame, "TOPRIGHT", 0, -1)
        indicator:Show()
    elseif pos == "BOTTOM" then
        indicator:SetPoint("TOPLEFT", target.frame, "BOTTOMLEFT", 0, 1)
        indicator:SetPoint("TOPRIGHT", target.frame, "BOTTOMRIGHT", 0, 1)
        indicator:Show()
    end
end

function MethodDungeonTools:Hide_DropIndicator()
    local indicator = MethodDungeonTools:DropIndicator()
    indicator:Hide()
end

function MethodDungeonTools:GetSelection()
    if not MethodDungeonTools:GetCurrentPreset().value.selection or #MethodDungeonTools:GetCurrentPreset().value.selection == 0 then
        MethodDungeonTools:GetCurrentPreset().value.selection = { MethodDungeonTools:GetCurrentPreset().value.currentPull }
    end

    return MethodDungeonTools:GetCurrentPreset().value.selection
end

function MethodDungeonTools:GetScrollingAmount(scrollFrame, pixelPerSecond)
    local viewheight = scrollFrame.frame.obj.content:GetHeight()
    return (pixelPerSecond / viewheight) * 1000
end

function MethodDungeonTools:ScrollToPull(pullIdx)
    -- Get scroll frame
    local scrollFrame = MethodDungeonTools.main_frame.sidePanel.pullButtonsScrollFrame
    -- Get amount of total pulls plus the extra button "+ Add Pull"
    local pulls = #MethodDungeonTools:GetCurrentPreset().value.pulls + 1 or 1
    local percentage = pullIdx / pulls
    local value = percentage * 1000
    scrollFrame:SetScroll(value)
    scrollFrame:FixScroll()
end

function MethodDungeonTools:CopyPullOptions(sourceIdx, destinationIdx)
    local preset = MethodDungeonTools:GetCurrentPreset()
    local pulls = preset.value.pulls
    local source = pulls[sourceIdx]
    local destination = pulls[destinationIdx]

    if source and destination then
        for optionName, optionValue in pairs(source) do
            -- Assure, that it is an option and not an enemy index
            if not string.match(optionName, "^%d+$") then
                destination[optionName] = optionValue
            end
        end
    end
end

function MethodDungeonTools:GetPullButton(pullIdx)
    local frame = MethodDungeonTools.main_frame.sidePanel
    return frame.newPullButtons[pullIdx]
end

function MethodDungeonTools:UpdatePullButtonColor(pullIdx, r, g, b)
    local button = MethodDungeonTools:GetPullButton(pullIdx)

    local function updateSwatch(t)
        for k,v in pairs(t) do
            if v.hasColorSwatch then
                v.r,v.g,v.b = r,g,b
                return
            end
        end
    end

    button.color.r, button.color.g, button.color.b = r, g, b
    updateSwatch(button.menu)
    updateSwatch(button.multiselectMenu)
    button:UpdateColor()
end

function initFrames()
    local main_frame = CreateFrame("frame", "MethodDungeonToolsFrame", UIParent)
    tinsert(UISpecialFrames,"MethodDungeonToolsFrame")

    db.nonFullscreenScale = db.nonFullscreenScale or 1
    if not db.maximized then db.scale = db.nonFullscreenScale end
	main_frame:SetFrameStrata(mainFrameStrata)
	main_frame:SetFrameLevel(1)
	main_frame.background = main_frame:CreateTexture(nil, "BACKGROUND")
	main_frame.background:SetAllPoints()
	main_frame.background:SetDrawLayer(canvasDrawLayer, 1)
	main_frame.background:SetColorTexture(unpack(MethodDungeonTools.BackdropColor))
	main_frame.background:SetAlpha(0.2)
	main_frame:SetSize(sizex*db.scale, sizey*db.scale)
	main_frame:SetResizable(true)
    main_frame:SetMinResize(sizex*0.75,sizey*0.75)
	MethodDungeonTools.main_frame = main_frame

    main_frame.mainFrametex = main_frame:CreateTexture(nil, "BACKGROUND")
    main_frame.mainFrametex:SetAllPoints()
    main_frame.mainFrametex:SetDrawLayer(canvasDrawLayer, -5)
    main_frame.mainFrametex:SetColorTexture(unpack(MethodDungeonTools.BackdropColor))

    -- reset frame position after 8.1.5 scaling changes
    if not db.version or db.version<250 then
        db.xoffset = 0
        db.yoffset = -150
        db.anchorFrom = "TOP"
        db.anchorTo = "TOP"
    end
    local version = GetAddOnMetadata(AddonName, "Version"):gsub("%.","")
    db.version = tonumber(version)
	-- Set frame position
	main_frame:ClearAllPoints()
	main_frame:SetPoint(db.anchorTo, UIParent,db.anchorFrom, db.xoffset, db.yoffset)

    main_frame.contextDropdown = L_Create_UIDropDownMenu("MethodDungeonToolsContextDropDown", nil)

    MethodDungeonTools:EnsureDBTables()
	MethodDungeonTools:MakeTopBottomTextures(main_frame)
	MethodDungeonTools:MakeMapTexture(main_frame)
	MethodDungeonTools:MakeSidePanel(main_frame)
    MethodDungeonTools:CreateMenu()
	MethodDungeonTools:MakePresetCreationFrame(main_frame)
	MethodDungeonTools:MakePresetImportFrame(main_frame)
    MethodDungeonTools:DungeonEnemies_CreateFramePools()
	MethodDungeonTools:UpdateDungeonEnemies(main_frame)
	MethodDungeonTools:CreateDungeonSelectDropdown(main_frame)
	MethodDungeonTools:MakePullSelectionButtons(main_frame.sidePanel)
	MethodDungeonTools:MakeExportFrame(main_frame)
	MethodDungeonTools:MakeRenameFrame(main_frame)
	MethodDungeonTools:MakeDeleteConfirmationFrame(main_frame)
	MethodDungeonTools:MakeClearConfirmationFrame(main_frame)
	MethodDungeonTools:CreateTutorialButton(main_frame)
    MethodDungeonTools:POI_CreateFramePools()
    MethodDungeonTools:MakeChatPresetImportFrame(main_frame)
    MethodDungeonTools:MakeSendingStatusBar(main_frame)

    --devMode
    if db.devMode and MethodDungeonTools.CreateDevPanel then
        MethodDungeonTools:CreateDevPanel(MethodDungeonTools.main_frame)
    end

    --ElvUI skinning
    local skinTooltip = function(tooltip)
        if IsAddOnLoaded("ElvUI") and ElvUI[1].Tooltip then
            local borderTextures = {"BorderBottom","BorderBottomLeft","BorderBottomRight","BorderLeft","BorderRight","BorderTop","BorderTopLeft","BorderTopRight"}
            for k,v in pairs(borderTextures) do
                tooltip[v]:Kill()
            end
            tooltip.Background:Kill()
            tooltip:HookScript("OnShow",function(self)
                if self:IsForbidden() then return end
                self:SetTemplate("Transparent", nil, true) --ignore updates
                local r, g, b = self:GetBackdropColor()
                self:SetBackdropColor(r, g, b, ElvUI[1].Tooltip.db.colorAlpha)
            end)
            if tooltip.String then tooltip.String:SetFont(tooltip.String:GetFont(),11) end
            if tooltip.topString then tooltip.topString:SetFont(tooltip.topString:GetFont(),11) end
            if tooltip.botString then tooltip.botString:SetFont(tooltip.botString:GetFont(),11) end
        end
    end
    --tooltip new
    do
        MethodDungeonTools.tooltip = CreateFrame("Frame", "MethodDungeonToolsModelTooltip", UIParent, "TooltipBorderedFrameTemplate")
        local tooltip = MethodDungeonTools.tooltip
        tooltip:SetClampedToScreen(true)
        tooltip:SetFrameStrata("TOOLTIP")
        tooltip.mySizes ={x=290,y=120}

        tooltip:SetSize(tooltip.mySizes.x, tooltip.mySizes.y)
        tooltip.Model = CreateFrame("PlayerModel", nil, tooltip)
        tooltip.Model:SetFrameLevel(1)
        tooltip.Model:SetSize(100,100)
        tooltip.Model.fac = 0
        tooltip.Model:SetScript("OnUpdate",function (self,elapsed)
            self.fac = self.fac + 0.5
            if self.fac >= 360 then
                self.fac = 0
            end
            self:SetFacing(PI*2 / 360 * self.fac)
        end)
        tooltip.Model:SetPoint("TOPLEFT", tooltip, "TOPLEFT",7,-7)
        tooltip.String = tooltip:CreateFontString("MethodDungeonToolsToolTipString")
        tooltip.String:SetFontObject("GameFontNormalSmall")
        tooltip.String:SetFont(tooltip.String:GetFont(),10)
        tooltip.String:SetTextColor(1, 1, 1, 1)
        tooltip.String:SetJustifyH("LEFT")
        --tooltip.String:SetJustifyV("CENTER")
        tooltip.String:SetWidth(tooltip:GetWidth())
        tooltip.String:SetHeight(90)
        tooltip.String:SetWidth(175)
        tooltip.String:SetText(" ")
        tooltip.String:SetPoint("TOPLEFT", tooltip, "TOPLEFT", 110, -10)
        tooltip.String:Show()
        skinTooltip(tooltip)
    end

	--pullTooltip
	do
		MethodDungeonTools.pullTooltip = CreateFrame("Frame", "MethodDungeonToolsPullTooltip", UIParent, "TooltipBorderedFrameTemplate")
        --MethodDungeonTools.pullTooltip:SetOwner(UIParent, "ANCHOR_NONE")
        local pullTT = MethodDungeonTools.pullTooltip
        MethodDungeonTools.pullTooltip:SetClampedToScreen(true)
		MethodDungeonTools.pullTooltip:SetFrameStrata("TOOLTIP")
        MethodDungeonTools.pullTooltip.myHeight = 160
		MethodDungeonTools.pullTooltip:SetSize(250, MethodDungeonTools.pullTooltip.myHeight)

        MethodDungeonTools.pullTooltip.Model = CreateFrame("PlayerModel", nil, MethodDungeonTools.pullTooltip)
        MethodDungeonTools.pullTooltip.Model:SetFrameLevel(1)

        MethodDungeonTools.pullTooltip.Model.fac = 0
        if true then
            MethodDungeonTools.pullTooltip.Model:SetScript("OnUpdate",function (self,elapsed)
                self.fac = self.fac + 0.5
                if self.fac >= 360 then
                    self.fac = 0
                end
                self:SetFacing(PI*2 / 360 * self.fac)
            end)

        else
            MethodDungeonTools.pullTooltip.Model:SetPortraitZoom(1)
            MethodDungeonTools.pullTooltip.Model:SetFacing(PI*2 / 360 * 2)
        end

        MethodDungeonTools.pullTooltip.Model:SetSize(110,110)
        MethodDungeonTools.pullTooltip.Model:SetPoint("TOPLEFT", MethodDungeonTools.pullTooltip, "TOPLEFT",7,-7)

        MethodDungeonTools.pullTooltip.topString = MethodDungeonTools.pullTooltip:CreateFontString("MethodDungeonToolsToolTipString")
        MethodDungeonTools.pullTooltip.topString:SetFontObject("GameFontNormalSmall")
        MethodDungeonTools.pullTooltip.topString:SetFont(MethodDungeonTools.pullTooltip.topString:GetFont(),10)
        MethodDungeonTools.pullTooltip.topString:SetTextColor(1, 1, 1, 1)
        MethodDungeonTools.pullTooltip.topString:SetJustifyH("LEFT")
        MethodDungeonTools.pullTooltip.topString:SetJustifyV("TOP")
        MethodDungeonTools.pullTooltip.topString:SetHeight(110)
        MethodDungeonTools.pullTooltip.topString:SetWidth(130)
        MethodDungeonTools.pullTooltip.topString:SetPoint("TOPLEFT", MethodDungeonTools.pullTooltip, "TOPLEFT", 110, -7)
        MethodDungeonTools.pullTooltip.topString:Hide()

        local heading = MethodDungeonTools.pullTooltip:CreateTexture(nil, "TOOLTIP")
        heading:SetHeight(8)
        heading:SetPoint("LEFT", 12, -30)
        heading:SetPoint("RIGHT", MethodDungeonTools.pullTooltip, "RIGHT", -12, -30)
        heading:SetTexture("Interface\\Tooltips\\UI-Tooltip-Border")
        heading:SetTexCoord(0.81, 0.94, 0.5, 1)
        heading:Show()

        MethodDungeonTools.pullTooltip.botString = MethodDungeonTools.pullTooltip:CreateFontString("MethodDungeonToolsToolTipString")
        local botString = MethodDungeonTools.pullTooltip.botString
        botString:SetFontObject("GameFontNormalSmall")
        botString:SetFont(MethodDungeonTools.pullTooltip.topString:GetFont(),10)
        botString:SetTextColor(1, 1, 1, 1)
        botString:SetJustifyH("TOP")
        botString:SetJustifyV("TOP")
        botString:SetHeight(23)
        botString:SetWidth(250)
        botString.defaultText = "Forces: %d\nTotal: %d/%d"
        botString:SetPoint("TOPLEFT", heading, "LEFT", -12, -7)
        botString:Hide()
        skinTooltip(pullTT)
	end


	MethodDungeonTools:initToolbar(main_frame)

    --ping
    MethodDungeonTools.ping = CreateFrame("PlayerModel", nil, MethodDungeonTools.main_frame.mapPanelFrame)
    local ping = MethodDungeonTools.ping
    --ping:SetModel("interface/minimap/ping/minimapping.m2")
    ping:SetModel(120590)
    ping:SetPortraitZoom(1)
    ping:SetCamera(1)
    ping:SetFrameLevel(50)
    ping:SetFrameStrata("DIALOG")
    ping.mySize = 45
    ping:SetSize(ping.mySize,ping.mySize)
    ping:Hide()

    --temporary background
    --ping.background = ping:CreateTexture(nil,"BACKGROUND")
    --ping.background:SetAllPoints()
    --ping.background:SetColorTexture(0,0,0,1)

    --Set affix dropdown to preset week
    --gotta set the list here, as affixes are not ready to be retrieved yet on login
    main_frame.sidePanel.affixDropdown:UpdateAffixList()
    main_frame.sidePanel.affixDropdown:SetAffixWeek(MethodDungeonTools:GetCurrentPreset().week or (MethodDungeonTools:GetCurrentAffixWeek() or 1))
    MethodDungeonTools:UpdateToDungeon(db.currentDungeonIdx)
	main_frame:Hide()

    --Maximize if needed
    if db.maximized then MethodDungeonTools:Maximize() end

    framesInitialized = true
end
<|MERGE_RESOLUTION|>--- conflicted
+++ resolved
@@ -3493,7 +3493,6 @@
     local currentSublevel = self:GetCurrentSubLevel()
     currentPreset.objects = currentPreset.objects or {}
     for objectIndex,obj in pairs(currentPreset.objects) do
-<<<<<<< HEAD
         self:DrawPresetObject(obj,objectIndex,scale,currentPreset,currentSublevel)
     end
 end
@@ -3544,42 +3543,7 @@
                     if obj.d[7] then
                         self:DrawCircle(x1,y1,obj.d[1]*0.3*scale,color,nil,obj.d[6],nil,objectIndex)
                         self:DrawCircle(x2,y2,obj.d[1]*0.3*scale,color,nil,obj.d[6],nil,objectIndex)
-=======
-        if obj.d[3] == currentSublevel and obj.d[4] then
-            if obj.n then
-                local x = obj.d[1]*scale
-                local y = obj.d[2]*scale
-                local text = obj.d[5]
-                MethodDungeonTools:DrawNote(x,y,text,objectIndex)
-            else
-                obj.d[1] = obj.d[1] or 5 --safety check
-                color.r,color.g,color.b = MethodDungeonTools:HexToRGB(obj.d[5])
-                --lines
-                local x1,y1,x2,y2
-                local lastx,lasty
-                for _,coord in pairs(obj.l) do
-                    if not x1 then x1 = coord
-                    elseif not y1 then y1 = coord
-                    elseif not x2 then
-                        x2 = coord
-                        lastx = coord
-                    elseif not y2 then
-                        y2 = coord
-                        lasty = coord
-                    end
-                    if x1 and y1 and x2 and y2 then
-                        x1 = x1*scale
-                        x2 = x2*scale
-                        y1 = y1*scale
-                        y2 = y2*scale
-                        MethodDungeonTools:DrawLine(x1,y1,x2,y2,obj.d[1]*0.3*scale,color,obj.d[7],nil,obj.d[6],obj.d[2],nil,objectIndex)
-                        --circles if smooth
-                        if obj.d[7] then
-                            MethodDungeonTools:DrawCircle(x1,y1,obj.d[1]*0.3*scale,color,nil,obj.d[6],nil,objectIndex)
-                            MethodDungeonTools:DrawCircle(x2,y2,obj.d[1]*0.3*scale,color,nil,obj.d[6],nil,objectIndex)
-                        end
-                        x1,y1,x2,y2 = nil,nil,nil,nil
->>>>>>> 9487aced
+
                     end
                     x1,y1,x2,y2 = nil,nil,nil,nil
                 end
