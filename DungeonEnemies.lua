--- conflicted
+++ resolved
@@ -801,21 +801,13 @@
     end
     local week = self:GetEffectivePresetWeek()
     for _,blip in pairs(blips) do
-<<<<<<< HEAD
-        local weekData =  blip.clone.week
-        if weekData and (not weekData[week] or db.currentDifficulty < 10) then
-            blip:Hide()
-        elseif weekData and weekData[week] then
-            blip:Show()
-=======
         if (db.currentSeason == 4 and blip.data.corrupted) or(db.currentSeason == 3 and emissaryIds[blip.data.id]) then
             local weekData =  blip.clone.week
-            if weekData and not weekData[week] then
+            if weekData and (not weekData[week] or db.currentDifficulty < 10) then
                 blip:Hide()
             elseif weekData and weekData[week] then
                 blip:Show()
             end
->>>>>>> 41e95c1f
         end
     end
 end
