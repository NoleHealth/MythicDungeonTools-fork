--- conflicted
+++ resolved
@@ -23,14 +23,6 @@
 
 if MDT:IsDragonflight() then
   tinsert(MDT.seasonList, L["Legion"])
-<<<<<<< HEAD
-  tinsert(MDT.seasonList, L["BFA"])
-  tinsert(MDT.seasonList, L["Shadowlands"])
-  tinsert(MDT.seasonList, L["Shadowlands Season 4"])
-  tinsert(MDT.seasonList, L["Dragonflight Season 1"])
-  tinsert(MDT.seasonList, L["Dragonflight Season 2"])
-=======
->>>>>>> aa7cb528
   tinsert(MDT.dungeonSelectionToIndex, { 1, 2, 3, 4, 5, 6, 7, 8, 9, 10, 11, 12, 13 })
   tinsert(MDT.seasonList, L["BFA"])
   tinsert(MDT.dungeonSelectionToIndex, { 15, 16, 17, 18, 19, 20, 21, 22, 23, 24, 25, 26 })
@@ -40,12 +32,8 @@
   tinsert(MDT.dungeonSelectionToIndex, { 40, 41, 37, 38, 25, 26, 9, 10 })
   tinsert(MDT.seasonList, L["Dragonflight Season 1"])
   tinsert(MDT.dungeonSelectionToIndex, { 42, 43, 44, 45, 6, 3, 46, 47 })
-<<<<<<< HEAD
-  tinsert(MDT.dungeonSelectionToIndex, { 48, 49, 50, 51, 8, 16, 22, 77 })
-=======
   tinsert(MDT.seasonList, L["Dragonflight Season 2"])
   tinsert(MDT.dungeonSelectionToIndex, { 49, 48, 51, 50, 8, 16, 22, 80})
->>>>>>> aa7cb528
 end
 
 if MDT:IsWrath() then
