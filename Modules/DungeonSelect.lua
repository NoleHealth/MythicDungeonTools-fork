--- conflicted
+++ resolved
@@ -17,26 +17,6 @@
 -- To get names of dungeons: https://wow.tools/maps/ (search for dungeon name and then check the url)
 
 local seasonListActive = false
-<<<<<<< HEAD
-MDT.seasonList = {
-  [1] = L["Wrath of the Lich King"],
-  [2] = L["Legion"],
-  [3] = L["BFA"],
-  [4] = L["Shadowlands"],
-  [5] = L["Shadowlands Season 4"],
-  [6] = L["Dragonflight Season 1"],
-  -- [7] = L["Dragonflight Season 2"],
-}
-MDT.dungeonSelectionToIndex = {
-  [1] = { 52, 53, 54, 55, 56, 57, 58, 59, 60, 61, 62, 63, 64, 65, 66, 67, 68, 69, 70, 71, 72, 73, 74, 75, 76 },
-  [2] = { 1, 2, 3, 4, 5, 6, 7, 8, 9, 10, 11, 12, 13 },
-  [3] = { 15, 16, 17, 18, 19, 20, 21, 22, 23, 24, 25, 26 },
-  [4] = { 29, 30, 31, 32, 33, 34, 35, 36, 37, 38 },
-  [5] = { 40, 41, 37, 38, 25, 26, 9, 10 },
-  [6] = { 42, 43, 44, 45, 6, 3, 46, 47 },
-  -- [7] = { 48, 49, 50, 51 }
-}
-=======
 
 MDT.seasonList = {}
 MDT.dungeonSelectionToIndex = {}
@@ -55,9 +35,9 @@
 end
 
 if MDT:IsWrath() then
-
+  tinsert(MDT.seasonList, L["Wrath of the Lich King"])
+  tinsert(MDT.dungeonSelectionToIndex, { 52, 53, 54, 55, 56, 57, 58, 59, 60, 61, 62, 63, 64, 65, 66, 67, 68, 69, 70, 71, 72, 73, 74, 75, 76 })
 end
->>>>>>> 4df24d2a
 
 local seasonList = MDT.seasonList
 local dungeonSelectionToIndex = MDT.dungeonSelectionToIndex
